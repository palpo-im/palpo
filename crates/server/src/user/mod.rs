--- conflicted
+++ resolved
@@ -153,13 +153,9 @@
         }
     }
 
-<<<<<<< HEAD
-    let _ = crate::membership::leave_all_rooms(user_id).await;
-=======
     if let Err(e) = crate::membership::leave_all_rooms(user_id).await {
         tracing::warn!(%user_id, "failed to leave all rooms during deactivation: {e}");
     }
->>>>>>> e5e313bb
 
     Ok(())
 }
