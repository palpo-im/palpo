use std::borrow::Borrow;
use std::collections::{BTreeMap, BTreeSet, HashMap, HashSet};
use std::hash::Hash;
use std::iter::once;
use std::sync::Arc;
use std::time::Instant;

use diesel::prelude::*;
use indexmap::IndexMap;
use palpo_core::Direction;

use super::fetching::{fetch_and_process_events, fetch_and_process_missing_state, fetch_state_ids};
use super::resolver::{resolve_state, resolve_state_at_incoming};
use crate::core::events::room::server_acl::RoomServerAclEventContent;
use crate::core::events::{StateEventType, TimelineEventType};
use crate::core::federation::event::timestamp_to_event_request;
use crate::core::identifiers::*;
use crate::core::room::{TimestampToEventReqArgs, TimestampToEventResBody};
use crate::core::room_version_rules::RoomVersionRules;
use crate::core::serde::{CanonicalJsonObject, CanonicalJsonValue, JsonValue, canonical_json};
use crate::core::signatures::Verified;
use crate::core::state::{Event, StateError, event_auth};
use crate::core::{Seqnum, UnixMillis};
use crate::data::room::DbEvent;
<<<<<<< HEAD
use crate::data::{connect, schema::*};
use crate::event::{OutlierPdu, PduEvent, SnPduEvent, handler, parse_fetched_pdu};
use crate::room::state::{CompressedState, DeltaInfo};
use crate::room::{state, timeline};
use crate::sending::send_federation_request;
=======
use crate::data::schema::*;
use crate::data::{connect, diesel_exists};
use crate::event::{OutlierPdu, PduEvent, SnPduEvent, handler, parse_fetched_pdu};
use crate::room::state::{CompressedState, DeltaInfo};
use crate::room::{state, timeline};
>>>>>>> dd46f72d
use crate::{AppError, AppResult, MatrixError, exts::*, room, sending};

#[tracing::instrument(skip_all)]
pub(crate) async fn process_incoming_pdu(
    remote_server: &ServerName,
    event_id: &EventId,
    room_id: &RoomId,
    room_version_id: &RoomVersionId,
    value: BTreeMap<String, CanonicalJsonValue>,
    is_timeline_event: bool,
) -> AppResult<()> {
    if !crate::room::room_exists(room_id)? {
        return Err(MatrixError::not_found("room is unknown to this server").into());
    }

    println!("\n\n\n\n\n\n======process_incoming_pdu  {event_id:#?}");
    let event = events::table
        .filter(events::id.eq(event_id))
        .first::<DbEvent>(&mut connect()?);
    if let Ok(event) = event {
        if !event.is_outlier {
            return Ok(());
        }
        if event.is_rejected || event.soft_failed {
            diesel::delete(&event).execute(&mut connect()?).ok();
            diesel::delete(event_points::table.filter(event_points::event_id.eq(event_id)))
                .execute(&mut connect()?)
                .ok();
            diesel::delete(event_datas::table.filter(event_datas::event_id.eq(event_id)))
                .execute(&mut connect()?)
                .ok();
        }
    }

    // 1.2 Check if the room is disabled
    if crate::room::is_disabled(room_id)? {
        return Err(MatrixError::forbidden(
            "federation of this room is currently disabled on this server",
            None,
        )
        .into());
    }

    // 1.3.1 Check room ACL on origin field/server
    handler::acl_check(remote_server, room_id)?;

    // 1.3.2 Check room ACL on sender's server name
    let sender: OwnedUserId = serde_json::from_value(
        value
            .get("sender")
            .ok_or_else(|| MatrixError::invalid_param("pdu does not have a valid sender key: {e}"))?
            .clone()
            .into(),
    )
    .map_err(|_| MatrixError::bad_json("user id in sender is invalid."))?;

    if sender.server_name().ne(remote_server) {
        handler::acl_check(sender.server_name(), room_id)?;
    }

    // 1. Skip the PDU if we already have it as a timeline event
    if state::get_pdu_frame_id(event_id).is_ok() {
        return Ok(());
    }

    let Some(outlier_pdu) =
        process_to_outlier_pdu(remote_server, event_id, room_id, room_version_id, value).await?
    else {
        return Ok(());
    };

<<<<<<< HEAD
    let (incoming_pdu, val, event_guard) = outlier_pdu.process_incoming().await?;
=======
    let (incoming_pdu, val, event_guard) = outlier_pdu.save_with_fill_missing().await?;
>>>>>>> dd46f72d

    println!(
        "=============process incoming pdu 1  {}",
        incoming_pdu.event_id
    );
    if incoming_pdu.rejected() {
        println!("=============process incoming pdu 1 -1 ");
        return Ok(());
    }
    check_room_id(room_id, &incoming_pdu)?;
    println!("=============process incoming pdu 2");
    // 8. if not timeline event: stop
    if !is_timeline_event {
        return Ok(());
    }
    println!("=============process incoming pdu 3");
    // Skip old events
    // let first_pdu_in_room = timeline::first_pdu_in_room(room_id)?
    //     .ok_or_else(|| AppError::internal("failed to find first pdu in database"))?;
    // if incoming_pdu.origin_server_ts < first_pdu_in_room.origin_server_ts {
    //     return Ok(());
    // }

    println!("=============process incoming pdu 4");
    // Done with prev events, now handling the incoming event
    let start_time = Instant::now();
    crate::ROOM_ID_FEDERATION_HANDLE_TIME
        .write()
        .unwrap()
        .insert(room_id.to_owned(), (event_id.to_owned(), start_time));
<<<<<<< HEAD
    println!(
        "=============call process_to_timeline_pdu for incoming 9  {:#?}",
        incoming_pdu
    );
    if let Err(e) = process_to_timeline_pdu(incoming_pdu, val, remote_server, room_id).await {
        println!("=============call process_to_timeline_pdu {e:#?}");
        error!("failed to process incoming pdu to timeline {}", e);
    } else {
        debug!("succeed to process incoming pdu to timeline {}", event_id);
=======
    if let Err(e) = process_to_timeline_pdu(incoming_pdu, val, remote_server, room_id, false).await
    {
        error!("failed to process incoming pdu to timeline: {}", e);
>>>>>>> dd46f72d
    }
    drop(event_guard);
    crate::ROOM_ID_FEDERATION_HANDLE_TIME
        .write()
        .unwrap()
        .remove(&room_id.to_owned());
    Ok(())
}

#[tracing::instrument(skip_all)]
pub(crate) async fn process_pulled_pdu(
    remote_server: &ServerName,
    event_id: &EventId,
    room_id: &RoomId,
    room_version_id: &RoomVersionId,
    value: BTreeMap<String, CanonicalJsonValue>,
) -> AppResult<()> {
    println!("================= process_pulled_pdu 0 {event_id}");
    // 1.3.1 Check room ACL on origin field/server
    handler::acl_check(remote_server, room_id)?;

    // 1.3.2 Check room ACL on sender's server name
    let sender: OwnedUserId = serde_json::from_value(
        value
            .get("sender")
            .ok_or_else(|| MatrixError::invalid_param("pdu does not have a valid sender key: {e}"))?
            .clone()
            .into(),
    )
    .map_err(|_| MatrixError::bad_json("user id in sender is invalid"))?;

    if sender.server_name().ne(remote_server) {
        handler::acl_check(sender.server_name(), room_id)?;
    }

    // 1. Skip the PDU if we already have it as a timeline event
    if state::get_pdu_frame_id(event_id).is_ok() {
        return Ok(());
    }

    let Some(outlier_pdu) =
        process_to_outlier_pdu(remote_server, event_id, room_id, room_version_id, value).await?
    else {
        return Ok(());
    };
<<<<<<< HEAD
    let (pdu, json_data, _) = outlier_pdu.process_pulled().await?;

    println!("=============call process_to_timeline_pdu z 0");
=======
    let (pdu, json_data, _) = outlier_pdu.save_to_database()?;

>>>>>>> dd46f72d
    if pdu.soft_failed || pdu.rejected() {
        return Ok(());
    }

<<<<<<< HEAD
    println!("=============call process_to_timeline_pdu 2");
    if let Err(e) = process_to_timeline_pdu(pdu, json_data, remote_server, room_id).await {
        error!("failed to process pulled pdu to timeline: {}", e);
    } else {
        println!("=============process pulled pdu in timeline {}", event_id);
=======
    if let Err(e) = process_to_timeline_pdu(pdu, json_data, remote_server, room_id, false).await {
        error!("failed to process pulled pdu to timeline: {}", e);
>>>>>>> dd46f72d
    }
    Ok(())
}

#[tracing::instrument(skip_all)]
pub async fn process_to_outlier_pdu(
    remote_server: &ServerName,
    event_id: &EventId,
    room_id: &RoomId,
    room_version: &RoomVersionId,
    mut value: CanonicalJsonObject,
) -> AppResult<Option<OutlierPdu>> {
    println!("=======process_to_outlier_pdu 0 {event_id:?}");
    if let Some((room_id, event_sn, event_data)) = event_datas::table
        .filter(event_datas::event_id.eq(event_id))
        .select((
            event_datas::room_id,
            event_datas::event_sn,
            event_datas::json_data,
        ))
        .first::<(OwnedRoomId, Seqnum, JsonValue)>(&mut connect()?)
        .optional()?
        && let Ok(val) = serde_json::from_value::<CanonicalJsonObject>(event_data.clone())
    {
        println!("=======process_to_outlier_pdu 1");
        if let Ok(pdu) = timeline::get_pdu(event_id) {
            return Ok(Some(OutlierPdu {
                pdu: pdu.into_inner(),
                json_data: val,
                soft_failed: false,
                remote_server: remote_server.to_owned(),
                room_id: room_id.to_owned(),
                room_version: room_version.to_owned(),
                event_sn: Some(event_sn),
                rejected_auth_events: vec![],
                rejected_prev_events: vec![],
            }));
        }
    }
    // 1.1. Remove unsigned field
    value.remove("unsigned");

    let version_rules = crate::room::get_version_rules(room_version)?;
<<<<<<< HEAD
=======
    let auth_rules = &version_rules.authorization;
>>>>>>> dd46f72d
    let origin_server_ts = value.get("origin_server_ts").ok_or_else(|| {
        error!("invalid pdu, no origin_server_ts field");
        MatrixError::missing_param("invalid pdu, no origin_server_ts field")
    })?;

    let _origin_server_ts = {
        let ts = origin_server_ts
            .as_integer()
            .ok_or_else(|| MatrixError::invalid_param("origin_server_ts must be an integer"))?;

        UnixMillis(
            ts.try_into()
                .map_err(|_| MatrixError::invalid_param("time must be after the unix epoch"))?,
        )
    };
    let mut val = match crate::server_key::verify_event(&value, Some(room_version)).await {
        Ok(Verified::Signatures) => {
            // Redact
            warn!("calculated hash does not match: {}", event_id);
            let obj = match canonical_json::redact(value, &version_rules.redaction, None) {
                Ok(obj) => obj,
                Err(_) => return Err(MatrixError::invalid_param("redaction failed").into()),
            };

            // Skip the PDU if it is redacted and we already have it as an outlier event
            if timeline::get_pdu_json(event_id)?.is_some() {
                return Err(MatrixError::invalid_param(
                    "event was redacted and we already knew about it",
                )
                .into());
            }

            obj
        }
        Ok(Verified::All) => value,
        Err(e) => {
            warn!("dropping bad event {}: {}  {value:#?}", event_id, e,);
            return Err(MatrixError::invalid_param("signature verification failed").into());
        }
    };

    // Now that we have checked the signature and hashes we can add the eventID and convert
    // to our PduEvent type
    val.insert(
        "event_id".to_owned(),
        CanonicalJsonValue::String(event_id.as_str().to_owned()),
    );
    let mut incoming_pdu = PduEvent::from_json_value(
        room_id,
        event_id,
        serde_json::to_value(&val).expect("`CanonicalJson` is a valid `JsonValue`"),
    )
    .map_err(|_| AppError::internal("event is not a valid PDU."))?;

    check_room_id(room_id, &incoming_pdu)?;

    let server_joined = crate::room::is_server_joined(crate::config::server_name(), room_id)?;
    if !server_joined {
        if let Some(state_key) = incoming_pdu.state_key.as_deref()
            && incoming_pdu.event_ty == TimelineEventType::RoomMember
            && state_key.ends_with(&*format!(":{}", crate::config::server_name()))
        {
            debug!("added pdu as outlier");
            println!("=======process_to_outlier_pdu !server_joined");
            return Ok(Some(OutlierPdu {
                pdu: incoming_pdu,
                json_data: val,
                soft_failed: false,
                remote_server: remote_server.to_owned(),
                room_id: room_id.to_owned(),
                room_version: room_version.to_owned(),
                event_sn: None,
                rejected_auth_events: vec![],
                rejected_prev_events: vec![],
            }));
        }
        return Ok(None);
    }

    let mut soft_failed = false;
<<<<<<< HEAD
=======
    let mut rejection_reason = None;
>>>>>>> dd46f72d
    let (prev_events, missing_prev_event_ids) =
        timeline::get_may_missing_pdus(room_id, &incoming_pdu.prev_events)?;
    if !missing_prev_event_ids.is_empty() {
        warn!(
<<<<<<< HEAD
            "process event to outlier missing prev events {}: {:?}",
            incoming_pdu.event_id, missing_prev_event_ids
        );
        println!("==================================soft failed 0");
=======
            "process event {} to outlier missing prev events {:?}",
            incoming_pdu.event_id, missing_prev_event_ids
        );
>>>>>>> dd46f72d
        soft_failed = true;
    }
    let rejected_prev_events = prev_events
        .iter()
        .filter_map(|pdu| {
            if pdu.rejected() {
                Some(pdu.event_id.clone())
            } else {
                None
            }
        })
        .collect::<Vec<_>>();
    if !rejected_prev_events.is_empty() {
<<<<<<< HEAD
        incoming_pdu.rejection_reason = Some(format!(
            "event's prev events rejected: {rejected_prev_events:?}"
        ));
        // soft_failed = true; // Will try to fetch rejected prev events again later
=======
        // rejection_reason = Some(format!(
        //     "event's prev events rejected: {rejected_prev_events:?}"
        // ))
        soft_failed = true;
>>>>>>> dd46f72d
    }

    let (auth_events, missing_auth_event_ids) =
        timeline::get_may_missing_pdus(room_id, &incoming_pdu.auth_events)?;
    if !missing_auth_event_ids.is_empty() {
        warn!(
<<<<<<< HEAD
            "process event to outlier missing auth events {}: {:?}",
=======
            "process event {} to outlier missing auth events {:?}",
>>>>>>> dd46f72d
            incoming_pdu.event_id, missing_auth_event_ids
        );
        soft_failed = true;
    }
    let rejected_auth_events = auth_events
        .iter()
        .filter_map(|pdu| {
            if pdu.rejected() {
                Some(pdu.event_id.clone())
            } else {
                None
            }
        })
        .collect::<Vec<_>>();
    if !rejected_auth_events.is_empty() {
<<<<<<< HEAD
        incoming_pdu.rejection_reason = Some(format!(
=======
        rejection_reason = Some(format!(
>>>>>>> dd46f72d
            "event's auth events rejected: {rejected_auth_events:?}"
        ))
    }

    let auth_events = auth_events
        .into_iter()
        .map(|auth_event| {
            (
                (
                    auth_event.event_ty.to_string().into(),
                    auth_event.state_key.clone().unwrap_or_default(),
                ),
                auth_event,
            )
        })
        .collect::<HashMap<(StateEventType, _), _>>();

    // The original create event must be in the auth events
    if !matches!(
        auth_events.get(&(StateEventType::RoomCreate, "".to_owned())),
        Some(_) | None
    ) {
<<<<<<< HEAD
        incoming_pdu.rejection_reason =
            Some(format!("incoming event refers to wrong create event"));
=======
        rejection_reason = Some(format!("incoming event refers to wrong create event"));
>>>>>>> dd46f72d
    }

    if incoming_pdu.rejection_reason.is_none() {
        if let Err(e) = auth_check(&incoming_pdu, room_id, &version_rules, None).await {
            match e {
                AppError::State(StateError::Forbidden(brief)) => {
                    println!("=========outlier check auth error: {brief}");
                    incoming_pdu.rejection_reason = Some(brief);
                }
                _ => {
                    println!("=========outlier check auth error2: {e}");
                    soft_failed = true;
                }
            }
        } else {
            soft_failed = false;
        }
    }

    incoming_pdu.rejection_reason = rejection_reason;
    Ok(Some(OutlierPdu {
        pdu: incoming_pdu,
        soft_failed,
        json_data: val,
        remote_server: remote_server.to_owned(),
        room_id: room_id.to_owned(),
        room_version: room_version.to_owned(),
        event_sn: None,
        rejected_auth_events,
        rejected_prev_events,
    }))
}

#[tracing::instrument(skip(incoming_pdu, json_data))]
pub async fn process_to_timeline_pdu(
    incoming_pdu: SnPduEvent,
    json_data: BTreeMap<String, CanonicalJsonValue>,
    remote_server: &ServerName,
    room_id: &RoomId,
) -> AppResult<()> {
    println!("===========process_to_timeline_pdu {:#?}", incoming_pdu);
    // Skip the PDU if we already have it as a timeline event
    if !incoming_pdu.is_outlier {
        println!("===========process_to_timeline_pdu zzz 0");
        return Ok(());
    }
    if incoming_pdu.rejected() {
        println!("===========process_to_timeline_pdu zzz 1");
        return Err(AppError::internal(
            "cannot process rejected event to timeline",
        ));
    }
    info!("process to timeline event {}", incoming_pdu.event_id);
    let room_version_id = &room::get_version(room_id)?;
    let version_rules = crate::room::get_version_rules(room_version_id)?;

    if incoming_pdu.soft_failed && fetch_missing {}

    // 10. Fetch missing state and auth chain events by calling /state_ids at backwards extremities
    //     doing all the checks in this list starting at 1. These are not timeline events.
    debug!("resolving state at event");
    let server_joined = crate::room::is_server_joined(crate::config::server_name(), room_id)?;
    if !server_joined {
        if let Some(state_key) = incoming_pdu.state_key.as_deref()
            && incoming_pdu.event_ty == TimelineEventType::RoomMember
            && state_key != incoming_pdu.sender().as_str() //????
            && state_key.ends_with(&*format!(":{}", crate::config::server_name()))
        {
            // let state_at_incoming_event = state_at_incoming_degree_one(&incoming_pdu).await?;
            let state_at_incoming_event =
                resolve_state_at_incoming(&incoming_pdu, room_id, &version_rules)
                    .await
                    .ok()
                    .flatten()
                    .unwrap_or_default();

            // 13. Use state resolution to find new room state
            let state_lock = crate::room::lock_state(room_id).await;
            // Now that the event has passed all auth it is added into the timeline.
            // We use the `state_at_event` instead of `state_after` so we accurately
            // represent the state for this event.
            let event_id = incoming_pdu.event_id.clone();
            debug!("calculating extremities");
            let extremities: BTreeSet<_> = state::get_forward_extremities(room_id)?
                .into_iter()
                .collect();
            let extremities = extremities
                .iter()
                .map(Borrow::borrow)
                .chain(once(event_id.borrow()));
            debug!("compressing state at event");
            let compressed_state_ids = Arc::new(
                state_at_incoming_event
                    .iter()
                    .map(|(field_id, event_id)| {
                        state::compress_event(
                            room_id,
                            *field_id,
                            crate::event::ensure_event_sn(room_id, event_id)?.0,
                        )
                    })
                    .collect::<AppResult<_>>()?,
            );
            debug!("preparing for stateres to derive new room state");

            // We also add state after incoming event to the fork states
            // let mut state_after = state_at_incoming_event.clone();

            let state_key_id =
                state::ensure_field_id(&incoming_pdu.event_ty.to_string().into(), state_key)?;

            let compressed_event =
                state::compress_event(room_id, state_key_id, incoming_pdu.event_sn)?;
            let mut new_room_state = CompressedState::new();
            new_room_state.insert(compressed_event);

            // Set the new room state to the resolved state
            debug!("forcing new room state");
            let DeltaInfo {
                frame_id,
                appended,
                disposed,
            } = state::save_state(room_id, Arc::new(new_room_state))?;

            state::force_state(room_id, frame_id, appended, disposed)?;

            debug!("appended incoming pdu");
            timeline::append_pdu(&incoming_pdu, json_data, extremities, &state_lock).await?;
            state::set_event_state(
                &incoming_pdu.event_id,
                incoming_pdu.event_sn,
                &incoming_pdu.room_id,
                compressed_state_ids,
            )?;
            drop(state_lock);
        }
        return Ok(());
    }

    let state_at_incoming_event =
        resolve_state_at_incoming(&incoming_pdu, room_id, &version_rules).await?;
    let state_at_incoming_event = if let Some(state_at_incoming_event) = state_at_incoming_event {
        state_at_incoming_event
    } else if incoming_pdu.soft_failed {
        return Err(AppError::internal(
            "cannot process soft-failed event without state at event",
        ));
    } else {
        fetch_and_process_missing_state(
            remote_server,
            room_id,
            room_version_id,
            &incoming_pdu.event_id,
        )
        .await?
        .state_events
    };

<<<<<<< HEAD
    auth_check(
=======
    if !state_at_incoming_event.is_empty() {
        debug!("performing auth check");
        // 11. Check the auth of the event passes based on the state of the event
        event_auth::auth_check(
            auth_rules,
            &incoming_pdu,
            &async |event_id| {
                timeline::get_pdu(&event_id)
                    .map_err(|_| StateError::other("missing pdu in auth check event fetch"))
            },
            &async |k, s| {
                let Ok(state_key_id) = state::get_field_id(&k.to_string().into(), &s) else {
                    warn!("missing field id for state type: {k}, state_key: {s}");
                    return Err(StateError::other(format!(
                        "missing field id for state type: {k}, state_key: {s}"
                    )));
                };

                match state_at_incoming_event.get(&state_key_id) {
                    Some(event_id) => match timeline::get_pdu(event_id) {
                        Ok(pdu) => Ok(pdu),
                        Err(e) => {
                            warn!("failed to get pdu for state resolution: {}", e);
                            Err(StateError::other(format!(
                                "failed to get pdu for state resolution: {}",
                                e
                            )))
                        }
                    },
                    None => {
                        warn!(
                            "missing state key id {state_key_id} for state type: {k}, state_key: {s}, room: {room_id}"
                        );
                        Err(StateError::other(format!(
                            "missing state key id {state_key_id} for state type: {k}, state_key: {s}, room: {room_id}"
                        )))
                    }
                }
            },
        )
        .await?;
        debug!("auth check succeeded");
    }

    debug!("gathering auth events");
    let auth_events = state::get_auth_events(
        room_id,
        &incoming_pdu.event_ty,
        &incoming_pdu.sender,
        incoming_pdu.state_key.as_deref(),
        &incoming_pdu.content,
        auth_rules,
    )?;
    event_auth::auth_check(
        auth_rules,
>>>>>>> dd46f72d
        &incoming_pdu,
        room_id,
        &version_rules,
        Some(&state_at_incoming_event),
    )
    .await?;

    // Soft fail check before doing state res
    debug!("performing soft-fail check");
    let soft_fail = match incoming_pdu.redacts_id(room_version_id) {
        None => false,
        Some(redact_id) => {
            !state::user_can_redact(
                &redact_id,
                &incoming_pdu.sender,
                &incoming_pdu.room_id,
                true,
            )
            .await?
        }
    };

    // 13. Use state resolution to find new room state
    let state_lock = crate::room::lock_state(room_id).await;

    // We start looking at current room state now, so lets lock the room
    // Now we calculate the set of extremities this room has after the incoming event has been
    // applied. We start with the previous extremities (aka leaves)
    debug!("calculating extremities");
    let mut extremities: BTreeSet<_> = state::get_forward_extremities(room_id)?
        .into_iter()
        .collect();

    // Remove any forward extremities that are referenced by this incoming event's prev_events
    for prev_event in &incoming_pdu.prev_events {
        if extremities.contains(prev_event) {
            extremities.remove(prev_event);
        }
    }

    // Only keep those extremities were not referenced yet
    // extremities.retain(|id| !matches!(crate::room::pdu_metadata::is_event_referenced(room_id, id), Ok(true)));

    debug!("compressing state at event");
    let compressed_state_ids = Arc::new(
        state_at_incoming_event
            .iter()
            .map(|(field_id, event_id)| {
                state::compress_event(
                    room_id,
                    *field_id,
                    crate::event::ensure_event_sn(room_id, event_id)?.0,
                )
            })
            .collect::<AppResult<_>>()?,
    );

    let guards = if let Some(state_key) = &incoming_pdu.state_key {
        debug!("preparing for stateres to derive new room state");

        // We also add state after incoming event to the fork states
        let mut state_after = state_at_incoming_event.clone();
        let state_key_id =
            state::ensure_field_id(&incoming_pdu.event_ty.to_string().into(), state_key)?;
        state_after.insert(state_key_id, incoming_pdu.event_id.clone());
        let (new_room_state, guards) = resolve_state(room_id, room_version_id, state_after).await?;

        // Set the new room state to the resolved state
        debug!("forcing new room state");

        let DeltaInfo {
            frame_id,
            appended,
            disposed,
        } = state::save_state(room_id, new_room_state)?;

        state::force_state(room_id, frame_id, appended, disposed)?;
        guards
    } else {
        vec![]
    };

    // Now that the event has passed all auth it is added into the timeline.
    // We use the `state_at_event` instead of `state_after` so we accurately
    // represent the state for this event.
    let event_id = incoming_pdu.event_id.clone();
    let extremities = extremities
        .iter()
        .map(Borrow::borrow)
        .chain(once(event_id.borrow()));
    // 14. Check if the event passes auth based on the "current state" of the room, if not soft fail it
    if soft_fail {
        debug!("starting soft fail auth check");
        state::set_forward_extremities(&incoming_pdu.room_id, extremities, &state_lock)?;
        // Soft fail, we keep the event as an outlier but don't add it to the timeline
        warn!("event was soft failed: {:?}", incoming_pdu);
        crate::room::pdu_metadata::mark_event_soft_failed(&incoming_pdu.event_id)?;
        return Err(MatrixError::invalid_param("event has been soft failed").into());
    } else {
        debug!("appended incoming pdu");
        timeline::append_pdu(&incoming_pdu, json_data, extremities, &state_lock).await?;
        state::set_event_state(
            &incoming_pdu.event_id,
            incoming_pdu.event_sn,
            &incoming_pdu.room_id,
            compressed_state_ids,
        )?;
    }
    drop(guards);

    // Event has passed all auth/stateres checks
    drop(state_lock);
    Ok(())
}

pub async fn remote_timestamp_to_event(
    remote_servers: &[OwnedServerName],
    room_id: &RoomId,
<<<<<<< HEAD
    dir: Direction,
    ts: UnixMillis,
    exist: Option<&(OwnedEventId, UnixMillis)>,
) -> AppResult<(OwnedServerName, TimestampToEventResBody)> {
    println!(
        ">>>>>>>>>>>>>>>>>>remote_timestamp_to_event {:?}",
        remote_servers
    );
    async fn remote_event(
        remote_server: &ServerName,
        room_id: &RoomId,
        dir: Direction,
        ts: UnixMillis,
    ) -> AppResult<TimestampToEventResBody> {
        println!(">>>>>>>>>>>>>>>>>>remote_event {:?}", remote_server);
        let request = timestamp_to_event_request(
            &remote_server.origin().await,
            TimestampToEventReqArgs {
                room_id: room_id.to_owned(),
                dir,
                ts,
            },
        )?
        .into_inner();
        let res_body = send_federation_request(remote_server, request, None)
            .await?
            .json::<TimestampToEventResBody>()
            .await?;
        println!(">>>>>>>>>>>>>>>>>>remote_event res_body {:?}", res_body);
        Ok(res_body)
    }
    for remote_server in remote_servers {
        if let Ok(res_body) = remote_event(remote_server, room_id, dir, ts).await {
            if let Some((_exist_id, exist_ts)) = exist {
                match dir {
                    Direction::Forward => {
                        if res_body.origin_server_ts < *exist_ts {
                            return Ok((remote_server.to_owned(), res_body));
                        }
                    }
                    Direction::Backward => {
                        if res_body.origin_server_ts > *exist_ts {
                            return Ok((remote_server.to_owned(), res_body));
                        }
                    }
                }
            } else {
                return Ok((remote_server.to_owned(), res_body));
            };
=======
    room_version: &RoomVersionId,
    incoming_pdu: &PduEvent,
    known_events: &mut HashSet<OwnedEventId>,
) -> AppResult<HashSet<OwnedEventId>> {
    let min_depth = timeline::first_pdu_in_room(room_id)
        .ok()
        .and_then(|pdu| pdu.map(|p| p.depth))
        .unwrap_or(0);
    let forward_extremities = room::state::get_forward_extremities(room_id)?;
    let mut fetched_events = IndexMap::with_capacity(10);

    let mut earliest_events = forward_extremities.clone();
    // earliest_events.extend(known_events.iter().cloned());

    let mut missing_events = Vec::with_capacity(incoming_pdu.prev_events.len());
    for prev_id in &incoming_pdu.prev_events {
        let pdu = timeline::get_pdu(prev_id);
        if let Ok(pdu) = &pdu
            && !pdu.rejected()
        {
            known_events.insert(prev_id.to_owned());
        } else if !earliest_events.contains(prev_id) && !fetched_events.contains_key(prev_id) {
            missing_events.push(prev_id.to_owned());
        }
    }
    if missing_events.is_empty() {
        return Ok(HashSet::new());
    }

    let request = missing_events_request(
        &remote_server.origin().await,
        room_id,
        MissingEventsReqBody {
            limit: 10,
            min_depth,
            earliest_events,
            latest_events: vec![incoming_pdu.event_id.clone()],
        },
    )?
    .into_inner();

    known_events.insert(incoming_pdu.event_id.clone());
    let response = sending::send_federation_request(remote_server, request, None).await?;
    let res_body = response.json::<MissingEventsResBody>().await?;

    let mut failed_missing_ids = HashSet::new();
    for event in res_body.events {
        let (event_id, event_val) =  parse_fetched_pdu(room_id, room_version, &event)?;

        if known_events.contains(&event_id) {
            continue;
>>>>>>> dd46f72d
        }
    }
    Err(AppError::internal(
        "failed to get timestamp to event from remote servers",
    ))
}

pub async fn auth_check(
    incoming_pdu: &PduEvent,
    room_id: &RoomId,
    version_rules: &RoomVersionRules,
    state_at_incoming_event: Option<&IndexMap<i64, OwnedEventId>>,
) -> AppResult<()> {
    let auth_rules = &version_rules.authorization;
    let state_at_incoming_event = if let Some(state_at_incoming_event) = state_at_incoming_event {
        state_at_incoming_event.to_owned()
    } else if let Some(state_at_incoming_event) =
        resolve_state_at_incoming(&incoming_pdu, room_id, &version_rules).await?
    {
        state_at_incoming_event
    } else {
        return Err(AppError::internal(
            "cannot auth check event without state at event",
        ));
    };

    if !state_at_incoming_event.is_empty() {
        debug!("performing auth check");
        // 11. Check the auth of the event passes based on the state of the event
        event_auth::auth_check(
            auth_rules,
            incoming_pdu,
            &async |event_id| {
                timeline::get_pdu(&event_id).map(|e|e.into_inner())
                    .map_err(|_| StateError::other("missing pdu in auth check event fetch"))
            },
            &async |k, s| {
                let Ok(state_key_id) = state::get_field_id(&k.to_string().into(), &s) else {
                    warn!("missing field id for state type: {k}, state_key: {s}");
                    return Err(StateError::other(format!(
                        "missing field id for state type: {k}, state_key: {s}"
                    )));
                };

                match state_at_incoming_event.get(&state_key_id) {
                    Some(event_id) => match timeline::get_pdu(event_id) {
                        Ok(pdu) => Ok(pdu.into_inner()),
                        Err(e) => {
                            warn!("failed to get pdu for state resolution: {}", e);
                            Err(StateError::other(format!(
                                "failed to get pdu for state resolution: {}",
                                e
                            )))
                        }
                    },
                    None => {
                        warn!(
                            "missing state key id {state_key_id} for state type: {k}, state_key: {s}, room: {room_id}"
                        );
                        Err(StateError::other(format!(
                            "missing state key id {state_key_id} for state type: {k}, state_key: {s}, room: {room_id}"
                        )))
                    }
<<<<<<< HEAD
                }
            },
        )
        .await?;
        debug!("auth check succeeded");
    }

    debug!("gathering auth events");
    let auth_events = state::get_auth_events(
        room_id,
        &incoming_pdu.event_ty,
        &incoming_pdu.sender,
        incoming_pdu.state_key.as_deref(),
        &incoming_pdu.content,
        auth_rules,
    )?;
    event_auth::auth_check(
        auth_rules,
        incoming_pdu,
        &async |event_id| {
            timeline::get_pdu(&event_id).map(|e|e.into_inner()).map_err(|_| StateError::other("missing pdu 3"))
        },
        &async |k, s| {
            if let Some(pdu) = auth_events.get(&(k.clone(), s.to_string())).cloned() {
                return Ok(pdu.into_inner());
            }
            if auth_rules.room_create_event_id_as_room_id && k == StateEventType::RoomCreate {
                let pdu = crate::room::get_create(room_id)
                    .map_err(|_| StateError::other("missing create event"))?;
                if pdu.room_id != *room_id {
                    Err(StateError::other("mismatched room id in create event"))
                } else {
                    Ok(pdu.into_inner().into_inner())
                }
            } else {
                Err(StateError::other(format!(
                    "failed auth check when process to timeline, missing state event, event_type: {k}, state_key:{s}"
                )))
            }
        },
    )
    .await?;
    Ok(())
=======
                })
                .collect::<Vec<_>>();
            let exists_events = events::table
                .filter(events::id.eq_any(&prev_events))
                .select(events::id)
                .load::<OwnedEventId>(&mut connect()?)?;
            missing_events.extend(
                prev_events
                    .into_iter()
                    .filter(|id| !exists_events.contains(id)),
            );
        }

        missing_events.retain(|e| e != &event_id);
    }

    for missing_id in missing_events {
        let mut desired_events = HashSet::new();
        if let Ok(RoomStateIdsResBody {
            auth_chain_ids,
            pdu_ids,
        }) = fetch_state_ids(remote_server, room_id, &missing_id).await
        {
            desired_events.extend(pdu_ids.into_iter());
            desired_events.extend(auth_chain_ids.into_iter());
        }
        desired_events.insert(missing_id.clone());
        let desired_count = desired_events.len();

        let exist_events = events::table
            .filter(events::id.eq_any(&desired_events))
            .select(events::id)
            .load::<OwnedEventId>(&mut connect()?)?;
        known_events.extend(exist_events.iter().cloned());
        let missing_events = desired_events
            .into_iter()
            .filter(|id| !exist_events.contains(id))
            .collect::<Vec<_>>();
        // Same as synapse
        // Making an individual request for each of 1000s of events has a lot of
        // overhead. On the other hand, we don't really want to fetch all of the events
        // if we already have most of them.
        //
        // As an arbitrary heuristic, if we are missing more than 10% of the events, then
        // we fetch the whole state.
        if missing_events.len() * 10 >= desired_count {
            debug!("requesting complete state from remote");
            fetch_and_process_missing_state(remote_server, room_id, room_version, &missing_id)
                .await?;
        } else {
            debug!("fetching {} events from remote", missing_events.len());
            let failed_ids = fetch_and_process_missing_events(
                remote_server,
                room_id,
                room_version,
                &missing_events,
            )
            .await?;
            if !failed_ids.is_empty() {
                failed_missing_ids.extend(failed_ids);
            }
        }
        known_events.extend(missing_events.into_iter());
    }

    fetched_events.sort_by(|_x1, v1, _k2, v2| {
        let depth1 = v1.get("depth").and_then(|v| v.as_integer()).unwrap_or(0);
        let depth2 = v2.get("depth").and_then(|v| v.as_integer()).unwrap_or(0);
        depth1.cmp(&depth2)
    });
    for (event_id, event_val) in fetched_events {
        let is_exists = diesel_exists!(
            events::table
                .filter(events::id.eq(&event_id))
                .filter(events::room_id.eq(&room_id)),
            &mut connect()?
        )?;
        if is_exists {
            continue;
        }

        if let Err(e) = process_pulled_pdu(
            remote_server,
            &event_id,
            room_id,
            room_version,
            event_val.clone(),
            known_events,
        )
        .await
        {
            error!(
                "failed to process fetched missing prev event {}: {}",
                event_id, e
            );
        }
    }
    Ok(failed_missing_ids)
>>>>>>> dd46f72d
}
/// Returns Ok if the acl allows the server
pub fn acl_check(server_name: &ServerName, room_id: &RoomId) -> AppResult<()> {
    let acl_event = match room::get_state(room_id, &StateEventType::RoomServerAcl, "", None) {
        Ok(acl) => acl,
        Err(_) => return Ok(()),
    };

    let acl_event_content: RoomServerAclEventContent =
        match acl_event.get_content::<RoomServerAclEventContent>() {
            Ok(content) => content,
            Err(_) => {
                warn!("invalid ACL event");
                return Ok(());
            }
        };

    if acl_event_content.allow.is_empty() {
        // Ignore broken acl events
        return Ok(());
    }

    if acl_event_content.is_allowed(server_name) {
        Ok(())
    } else {
        info!(
            "server {} was denied by room ACL in {}",
            server_name, room_id
        );
        Err(MatrixError::forbidden("server was denied by room ACL", None).into())
    }
}

fn check_room_id(room_id: &RoomId, pdu: &PduEvent) -> AppResult<()> {
    if pdu.room_id != room_id {
        warn!("found event from room {} in room {}", pdu.room_id, room_id);
        return Err(MatrixError::invalid_param("Event has wrong room id").into());
    }
    Ok(())
}<|MERGE_RESOLUTION|>--- conflicted
+++ resolved
@@ -22,19 +22,11 @@
 use crate::core::state::{Event, StateError, event_auth};
 use crate::core::{Seqnum, UnixMillis};
 use crate::data::room::DbEvent;
-<<<<<<< HEAD
 use crate::data::{connect, schema::*};
 use crate::event::{OutlierPdu, PduEvent, SnPduEvent, handler, parse_fetched_pdu};
 use crate::room::state::{CompressedState, DeltaInfo};
 use crate::room::{state, timeline};
 use crate::sending::send_federation_request;
-=======
-use crate::data::schema::*;
-use crate::data::{connect, diesel_exists};
-use crate::event::{OutlierPdu, PduEvent, SnPduEvent, handler, parse_fetched_pdu};
-use crate::room::state::{CompressedState, DeltaInfo};
-use crate::room::{state, timeline};
->>>>>>> dd46f72d
 use crate::{AppError, AppResult, MatrixError, exts::*, room, sending};
 
 #[tracing::instrument(skip_all)]
@@ -106,11 +98,7 @@
         return Ok(());
     };
 
-<<<<<<< HEAD
     let (incoming_pdu, val, event_guard) = outlier_pdu.process_incoming().await?;
-=======
-    let (incoming_pdu, val, event_guard) = outlier_pdu.save_with_fill_missing().await?;
->>>>>>> dd46f72d
 
     println!(
         "=============process incoming pdu 1  {}",
@@ -141,7 +129,6 @@
         .write()
         .unwrap()
         .insert(room_id.to_owned(), (event_id.to_owned(), start_time));
-<<<<<<< HEAD
     println!(
         "=============call process_to_timeline_pdu for incoming 9  {:#?}",
         incoming_pdu
@@ -151,11 +138,6 @@
         error!("failed to process incoming pdu to timeline {}", e);
     } else {
         debug!("succeed to process incoming pdu to timeline {}", event_id);
-=======
-    if let Err(e) = process_to_timeline_pdu(incoming_pdu, val, remote_server, room_id, false).await
-    {
-        error!("failed to process incoming pdu to timeline: {}", e);
->>>>>>> dd46f72d
     }
     drop(event_guard);
     crate::ROOM_ID_FEDERATION_HANDLE_TIME
@@ -201,28 +183,18 @@
     else {
         return Ok(());
     };
-<<<<<<< HEAD
     let (pdu, json_data, _) = outlier_pdu.process_pulled().await?;
 
     println!("=============call process_to_timeline_pdu z 0");
-=======
-    let (pdu, json_data, _) = outlier_pdu.save_to_database()?;
-
->>>>>>> dd46f72d
     if pdu.soft_failed || pdu.rejected() {
         return Ok(());
     }
 
-<<<<<<< HEAD
     println!("=============call process_to_timeline_pdu 2");
     if let Err(e) = process_to_timeline_pdu(pdu, json_data, remote_server, room_id).await {
         error!("failed to process pulled pdu to timeline: {}", e);
     } else {
         println!("=============process pulled pdu in timeline {}", event_id);
-=======
-    if let Err(e) = process_to_timeline_pdu(pdu, json_data, remote_server, room_id, false).await {
-        error!("failed to process pulled pdu to timeline: {}", e);
->>>>>>> dd46f72d
     }
     Ok(())
 }
@@ -266,10 +238,6 @@
     value.remove("unsigned");
 
     let version_rules = crate::room::get_version_rules(room_version)?;
-<<<<<<< HEAD
-=======
-    let auth_rules = &version_rules.authorization;
->>>>>>> dd46f72d
     let origin_server_ts = value.get("origin_server_ts").ok_or_else(|| {
         error!("invalid pdu, no origin_server_ts field");
         MatrixError::missing_param("invalid pdu, no origin_server_ts field")
@@ -350,24 +318,14 @@
     }
 
     let mut soft_failed = false;
-<<<<<<< HEAD
-=======
-    let mut rejection_reason = None;
->>>>>>> dd46f72d
     let (prev_events, missing_prev_event_ids) =
         timeline::get_may_missing_pdus(room_id, &incoming_pdu.prev_events)?;
     if !missing_prev_event_ids.is_empty() {
         warn!(
-<<<<<<< HEAD
             "process event to outlier missing prev events {}: {:?}",
             incoming_pdu.event_id, missing_prev_event_ids
         );
         println!("==================================soft failed 0");
-=======
-            "process event {} to outlier missing prev events {:?}",
-            incoming_pdu.event_id, missing_prev_event_ids
-        );
->>>>>>> dd46f72d
         soft_failed = true;
     }
     let rejected_prev_events = prev_events
@@ -381,28 +339,17 @@
         })
         .collect::<Vec<_>>();
     if !rejected_prev_events.is_empty() {
-<<<<<<< HEAD
         incoming_pdu.rejection_reason = Some(format!(
             "event's prev events rejected: {rejected_prev_events:?}"
         ));
         // soft_failed = true; // Will try to fetch rejected prev events again later
-=======
-        // rejection_reason = Some(format!(
-        //     "event's prev events rejected: {rejected_prev_events:?}"
-        // ))
-        soft_failed = true;
->>>>>>> dd46f72d
     }
 
     let (auth_events, missing_auth_event_ids) =
         timeline::get_may_missing_pdus(room_id, &incoming_pdu.auth_events)?;
     if !missing_auth_event_ids.is_empty() {
         warn!(
-<<<<<<< HEAD
             "process event to outlier missing auth events {}: {:?}",
-=======
-            "process event {} to outlier missing auth events {:?}",
->>>>>>> dd46f72d
             incoming_pdu.event_id, missing_auth_event_ids
         );
         soft_failed = true;
@@ -418,11 +365,7 @@
         })
         .collect::<Vec<_>>();
     if !rejected_auth_events.is_empty() {
-<<<<<<< HEAD
         incoming_pdu.rejection_reason = Some(format!(
-=======
-        rejection_reason = Some(format!(
->>>>>>> dd46f72d
             "event's auth events rejected: {rejected_auth_events:?}"
         ))
     }
@@ -445,12 +388,8 @@
         auth_events.get(&(StateEventType::RoomCreate, "".to_owned())),
         Some(_) | None
     ) {
-<<<<<<< HEAD
         incoming_pdu.rejection_reason =
             Some(format!("incoming event refers to wrong create event"));
-=======
-        rejection_reason = Some(format!("incoming event refers to wrong create event"));
->>>>>>> dd46f72d
     }
 
     if incoming_pdu.rejection_reason.is_none() {
@@ -609,65 +548,7 @@
         .state_events
     };
 
-<<<<<<< HEAD
     auth_check(
-=======
-    if !state_at_incoming_event.is_empty() {
-        debug!("performing auth check");
-        // 11. Check the auth of the event passes based on the state of the event
-        event_auth::auth_check(
-            auth_rules,
-            &incoming_pdu,
-            &async |event_id| {
-                timeline::get_pdu(&event_id)
-                    .map_err(|_| StateError::other("missing pdu in auth check event fetch"))
-            },
-            &async |k, s| {
-                let Ok(state_key_id) = state::get_field_id(&k.to_string().into(), &s) else {
-                    warn!("missing field id for state type: {k}, state_key: {s}");
-                    return Err(StateError::other(format!(
-                        "missing field id for state type: {k}, state_key: {s}"
-                    )));
-                };
-
-                match state_at_incoming_event.get(&state_key_id) {
-                    Some(event_id) => match timeline::get_pdu(event_id) {
-                        Ok(pdu) => Ok(pdu),
-                        Err(e) => {
-                            warn!("failed to get pdu for state resolution: {}", e);
-                            Err(StateError::other(format!(
-                                "failed to get pdu for state resolution: {}",
-                                e
-                            )))
-                        }
-                    },
-                    None => {
-                        warn!(
-                            "missing state key id {state_key_id} for state type: {k}, state_key: {s}, room: {room_id}"
-                        );
-                        Err(StateError::other(format!(
-                            "missing state key id {state_key_id} for state type: {k}, state_key: {s}, room: {room_id}"
-                        )))
-                    }
-                }
-            },
-        )
-        .await?;
-        debug!("auth check succeeded");
-    }
-
-    debug!("gathering auth events");
-    let auth_events = state::get_auth_events(
-        room_id,
-        &incoming_pdu.event_ty,
-        &incoming_pdu.sender,
-        incoming_pdu.state_key.as_deref(),
-        &incoming_pdu.content,
-        auth_rules,
-    )?;
-    event_auth::auth_check(
-        auth_rules,
->>>>>>> dd46f72d
         &incoming_pdu,
         room_id,
         &version_rules,
@@ -786,7 +667,6 @@
 pub async fn remote_timestamp_to_event(
     remote_servers: &[OwnedServerName],
     room_id: &RoomId,
-<<<<<<< HEAD
     dir: Direction,
     ts: UnixMillis,
     exist: Option<&(OwnedEventId, UnixMillis)>,
@@ -836,59 +716,6 @@
             } else {
                 return Ok((remote_server.to_owned(), res_body));
             };
-=======
-    room_version: &RoomVersionId,
-    incoming_pdu: &PduEvent,
-    known_events: &mut HashSet<OwnedEventId>,
-) -> AppResult<HashSet<OwnedEventId>> {
-    let min_depth = timeline::first_pdu_in_room(room_id)
-        .ok()
-        .and_then(|pdu| pdu.map(|p| p.depth))
-        .unwrap_or(0);
-    let forward_extremities = room::state::get_forward_extremities(room_id)?;
-    let mut fetched_events = IndexMap::with_capacity(10);
-
-    let mut earliest_events = forward_extremities.clone();
-    // earliest_events.extend(known_events.iter().cloned());
-
-    let mut missing_events = Vec::with_capacity(incoming_pdu.prev_events.len());
-    for prev_id in &incoming_pdu.prev_events {
-        let pdu = timeline::get_pdu(prev_id);
-        if let Ok(pdu) = &pdu
-            && !pdu.rejected()
-        {
-            known_events.insert(prev_id.to_owned());
-        } else if !earliest_events.contains(prev_id) && !fetched_events.contains_key(prev_id) {
-            missing_events.push(prev_id.to_owned());
-        }
-    }
-    if missing_events.is_empty() {
-        return Ok(HashSet::new());
-    }
-
-    let request = missing_events_request(
-        &remote_server.origin().await,
-        room_id,
-        MissingEventsReqBody {
-            limit: 10,
-            min_depth,
-            earliest_events,
-            latest_events: vec![incoming_pdu.event_id.clone()],
-        },
-    )?
-    .into_inner();
-
-    known_events.insert(incoming_pdu.event_id.clone());
-    let response = sending::send_federation_request(remote_server, request, None).await?;
-    let res_body = response.json::<MissingEventsResBody>().await?;
-
-    let mut failed_missing_ids = HashSet::new();
-    for event in res_body.events {
-        let (event_id, event_val) =  parse_fetched_pdu(room_id, room_version, &event)?;
-
-        if known_events.contains(&event_id) {
-            continue;
->>>>>>> dd46f72d
         }
     }
     Err(AppError::internal(
@@ -952,7 +779,6 @@
                             "missing state key id {state_key_id} for state type: {k}, state_key: {s}, room: {room_id}"
                         )))
                     }
-<<<<<<< HEAD
                 }
             },
         )
@@ -996,106 +822,6 @@
     )
     .await?;
     Ok(())
-=======
-                })
-                .collect::<Vec<_>>();
-            let exists_events = events::table
-                .filter(events::id.eq_any(&prev_events))
-                .select(events::id)
-                .load::<OwnedEventId>(&mut connect()?)?;
-            missing_events.extend(
-                prev_events
-                    .into_iter()
-                    .filter(|id| !exists_events.contains(id)),
-            );
-        }
-
-        missing_events.retain(|e| e != &event_id);
-    }
-
-    for missing_id in missing_events {
-        let mut desired_events = HashSet::new();
-        if let Ok(RoomStateIdsResBody {
-            auth_chain_ids,
-            pdu_ids,
-        }) = fetch_state_ids(remote_server, room_id, &missing_id).await
-        {
-            desired_events.extend(pdu_ids.into_iter());
-            desired_events.extend(auth_chain_ids.into_iter());
-        }
-        desired_events.insert(missing_id.clone());
-        let desired_count = desired_events.len();
-
-        let exist_events = events::table
-            .filter(events::id.eq_any(&desired_events))
-            .select(events::id)
-            .load::<OwnedEventId>(&mut connect()?)?;
-        known_events.extend(exist_events.iter().cloned());
-        let missing_events = desired_events
-            .into_iter()
-            .filter(|id| !exist_events.contains(id))
-            .collect::<Vec<_>>();
-        // Same as synapse
-        // Making an individual request for each of 1000s of events has a lot of
-        // overhead. On the other hand, we don't really want to fetch all of the events
-        // if we already have most of them.
-        //
-        // As an arbitrary heuristic, if we are missing more than 10% of the events, then
-        // we fetch the whole state.
-        if missing_events.len() * 10 >= desired_count {
-            debug!("requesting complete state from remote");
-            fetch_and_process_missing_state(remote_server, room_id, room_version, &missing_id)
-                .await?;
-        } else {
-            debug!("fetching {} events from remote", missing_events.len());
-            let failed_ids = fetch_and_process_missing_events(
-                remote_server,
-                room_id,
-                room_version,
-                &missing_events,
-            )
-            .await?;
-            if !failed_ids.is_empty() {
-                failed_missing_ids.extend(failed_ids);
-            }
-        }
-        known_events.extend(missing_events.into_iter());
-    }
-
-    fetched_events.sort_by(|_x1, v1, _k2, v2| {
-        let depth1 = v1.get("depth").and_then(|v| v.as_integer()).unwrap_or(0);
-        let depth2 = v2.get("depth").and_then(|v| v.as_integer()).unwrap_or(0);
-        depth1.cmp(&depth2)
-    });
-    for (event_id, event_val) in fetched_events {
-        let is_exists = diesel_exists!(
-            events::table
-                .filter(events::id.eq(&event_id))
-                .filter(events::room_id.eq(&room_id)),
-            &mut connect()?
-        )?;
-        if is_exists {
-            continue;
-        }
-
-        if let Err(e) = process_pulled_pdu(
-            remote_server,
-            &event_id,
-            room_id,
-            room_version,
-            event_val.clone(),
-            known_events,
-        )
-        .await
-        {
-            error!(
-                "failed to process fetched missing prev event {}: {}",
-                event_id, e
-            );
-        }
-    }
-    Ok(failed_missing_ids)
->>>>>>> dd46f72d
 }
 /// Returns Ok if the acl allows the server
 pub fn acl_check(server_name: &ServerName, room_id: &RoomId) -> AppResult<()> {
