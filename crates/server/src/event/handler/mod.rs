mod fetch_state;
mod state_at_incoming;

use std::borrow::Borrow;
use std::collections::{BTreeMap, BTreeSet, HashMap, HashSet, VecDeque, hash_map};
use std::future::Future;
use std::iter::once;
use std::pin::Pin;
use std::sync::Arc;
use std::time::{Duration, Instant};

use diesel::prelude::*;
use fetch_state::fetch_state;
use state_at_incoming::{state_at_incoming_degree_one, state_at_incoming_resolved};

use crate::core::Seqnum;
use crate::core::UnixMillis;
use crate::core::events::StateEventType;
use crate::core::events::room::server_acl::RoomServerAclEventContent;
use crate::core::federation::event::{
    EventReqArgs, EventResBody, MissingEventsReqBody, MissingEventsResBody, event_request, missing_events_request,
};
use crate::core::identifiers::*;
use crate::core::serde::{CanonicalJsonValue, JsonValue, canonical_json};
use crate::core::state::{RoomVersion, StateMap, event_auth};
use crate::data::room::{DbEventData, NewDbEvent};
use crate::data::schema::*;
use crate::data::{connect, diesel_exists};
use crate::event::PduEvent;
use crate::room::state::{CompressedState, DbRoomStateField, DeltaInfo};
use crate::room::{self, state, timeline};
use crate::{AppError, AppResult, MatrixError, exts::*};

/// When receiving an event one needs to:
/// 0. Check the server is in the room
/// 1. Skip the PDU if we already know about it
/// 1.1. Remove unsigned field
/// 2. Check signatures, otherwise drop
/// 3. Check content hash, redact if doesn't match
/// 4. Fetch any missing auth events doing all checks listed here starting at 1. These are not
///    timeline events
/// 5. Reject "due to auth events" if can't get all the auth events or some of the auth events are
///    also rejected "due to auth events"
/// 6. Reject "due to auth events" if the event doesn't pass auth based on the auth events
/// 7. Persist this event as an outlier
/// 8. If not timeline event: stop
/// 9. Fetch any missing prev events doing all checks listed here starting at 1. These are timeline
///    events
/// 10. Fetch missing state and auth chain events by calling /state_ids at backwards extremities
///     doing all the checks in this list starting at 1. These are not timeline events
/// 11. Check the auth of the event passes based on the state of the event
/// 12. Ensure that the state is derived from the previous current state (i.e. we calculated by
///     doing state res where one of the inputs was a previously trusted set of state, don't just
///     trust a set of state we got from a remote)
/// 13. Use state resolution to find new room state
/// 14. Check if the event passes auth based on the "current state" of the room, if not soft fail it
#[tracing::instrument(skip_all)]
pub(crate) async fn process_incoming_pdu(
    origin: &ServerName,
    event_id: &EventId,
    room_id: &RoomId,
    room_version_id: &RoomVersionId,
    value: BTreeMap<String, CanonicalJsonValue>,
    is_timeline_event: bool,
) -> AppResult<()> {
    println!("PPPPPPPPPPPPProcess incoming pdu: {event_id} in room {room_id} from {origin}");
    println!("PPPPPPPPPPPPProcess incoming pdu: {value:#?}");
    if !crate::room::room_exists(room_id)? {
        return Err(MatrixError::not_found("Room is unknown to this server").into());
    }

    if diesel_exists!(
        events::table
            .filter(events::id.eq(event_id))
            .filter(events::room_id.eq(room_id))
            .filter(events::is_outlier.eq(false)),
        &mut connect()?
    )? {
        return Ok(());
    }

    // 1.2 Check if the room is disabled
    if crate::room::is_disabled(room_id)? {
        return Err(
            MatrixError::forbidden("Federation of this room is currently disabled on this server.", None).into(),
        );
    }

    // 1.3.1 Check room ACL on origin field/server
    crate::event::handler::acl_check(origin, &room_id)?;

    // 1.3.2 Check room ACL on sender's server name
    let sender: OwnedUserId = serde_json::from_value(
        value
            .get("sender")
            .ok_or_else(|| MatrixError::invalid_param("PDU does not have a valid sender key: {e}"))?
            .clone()
            .into(),
    )
    .map_err(|_| MatrixError::bad_json("User ID in sender is invalid."))?;

    if sender.server_name().ne(origin) {
        crate::event::handler::acl_check(sender.server_name(), room_id)?;
    }

    // 1. Skip the PDU if we already have it as a timeline event
    if state::get_pdu_frame_id(event_id).is_ok() {
        return Ok(());
    }

    let room_version_id = &room::get_version(room_id)?;

    let (incoming_pdu, val) = process_to_outlier_pdu(origin, event_id, room_id, room_version_id, value, false).await?;

    check_room_id(room_id, &incoming_pdu)?;

    // 8. if not timeline event: stop
    if !is_timeline_event {
        return Ok(());
    }

    // Skip old events
    let first_pdu_in_room = timeline::first_pdu_in_room(room_id)?
        .ok_or_else(|| AppError::internal("Failed to find first pdu in database."))?;
    if incoming_pdu.origin_server_ts < first_pdu_in_room.origin_server_ts {
        return Ok(());
    }

    // 9. Fetch any missing prev events doing all checks listed here starting at 1. These are timeline events
    fetch_missing_prev_events(origin, room_id, room_version_id, &incoming_pdu).await?;
    
<<<<<<< HEAD

=======
>>>>>>> abf1a7dd
    // Done with prev events, now handling the incoming event
    let start_time = Instant::now();
    crate::ROOM_ID_FEDERATION_HANDLE_TIME
        .write()
        .unwrap()
        .insert(room_id.to_owned(), (event_id.to_owned(), start_time));
    crate::event::handler::process_to_timeline_pdu(&incoming_pdu, val, origin, room_id).await?;
    crate::ROOM_ID_FEDERATION_HANDLE_TIME
        .write()
        .unwrap()
        .remove(&room_id.to_owned());
    Ok(())
}

// async fn process_prev_pdu(
//     origin: &ServerName,
//     event_id: &EventId,
//     room_id: &RoomId,
//     event_info: &mut HashMap<OwnedEventId, (Arc<PduEvent>, BTreeMap<String, CanonicalJsonValue>)>,
//     create_event: &PduEvent,
//     first_ts_in_room: UnixMillis,
//     prev_id: &EventId,
// ) -> AppResult<()> {
//     if let Some((time, tries)) = crate::BAD_EVENT_RATE_LIMITER.read().unwrap().get(&*prev_id) {
//         // Exponential backoff
//         let mut min_elapsed_duration = Duration::from_secs(5 * 60) * (*tries) * (*tries);
//         if min_elapsed_duration > Duration::from_secs(60 * 60 * 24) {
//             min_elapsed_duration = Duration::from_secs(60 * 60 * 24);
//         }

//         if time.elapsed() < min_elapsed_duration {
//             info!("Backing off from {}", prev_id);
//             return Ok(());
//         }
//     }

//     if let Some((pdu, json)) = event_info.remove(&*prev_id) {
//         // Skip old events
//         if pdu.origin_server_ts < first_ts_in_room {
//             return Ok(());
//         }

//         let start_time = Instant::now();
//         crate::ROOM_ID_FEDERATION_HANDLE_TIME
//             .write()
//             .unwrap()
//             .insert(room_id.to_owned(), ((*prev_id).to_owned(), start_time));

//         process_to_timeline_pdu(&pdu, json, origin, room_id).await?;

//         let elapsed = start_time.elapsed();
//         crate::ROOM_ID_FEDERATION_HANDLE_TIME
//             .write()
//             .unwrap()
//             .remove(&room_id.to_owned());
//         debug!(
//             "Handling prev event {} took {}m{}s",
//             prev_id,
//             elapsed.as_secs() / 60,
//             elapsed.as_secs() % 60
//         );
//     }
//     Ok(())
// }

#[tracing::instrument(skip_all)]
fn process_to_outlier_pdu<'a>(
    origin: &'a ServerName,
    event_id: &'a EventId,
    room_id: &'a RoomId,
    room_version_id: &'a RoomVersionId,
    mut value: BTreeMap<String, CanonicalJsonValue>,
    auth_events_known: bool,
) -> Pin<Box<impl Future<Output = AppResult<(PduEvent, BTreeMap<String, CanonicalJsonValue>)>> + 'a + Send>> {
    Box::pin(async move {
    println!("process_to_outlier_pdu  0");
        if let Some((event_sn, event_data)) = event_datas::table
            .filter(event_datas::event_id.eq(event_id))
            .select((event_datas::event_sn, event_datas::json_data))
            .first::<(Seqnum, JsonValue)>(&mut connect()?)
            .optional()?
        {
            if let Ok(val) = serde_json::from_value::<BTreeMap<String, CanonicalJsonValue>>(event_data.clone()) {
                return Ok((PduEvent::from_json_value(event_id, event_sn, event_data)?, val));
            }
        }

    println!("process_to_outlier_pdu  1");
        // 1.1. Remove unsigned field
        value.remove("unsigned");

        let room_version = RoomVersion::new(room_version_id).expect("room version is supported");

        let origin_server_ts = value.get("origin_server_ts").ok_or_else(|| {
            error!("Invalid PDU, no origin_server_ts field");
            MatrixError::missing_param("Invalid PDU, no origin_server_ts field")
        })?;

        let origin_server_ts: UnixMillis = {
            let ts = origin_server_ts
                .as_integer()
                .ok_or_else(|| MatrixError::invalid_param("origin_server_ts must be an integer"))?;

            UnixMillis(
                ts.try_into()
                    .map_err(|_| MatrixError::invalid_param("Time must be after the unix epoch"))?,
            )
        };
    println!("process_to_outlier_pdu  2");
        let mut val = match crate::server_key::verify_event(&value, Some(room_version_id)).await {
            Ok(crate::core::signatures::Verified::Signatures) => {
                // Redact
                warn!("Calculated hash does not match: {}", event_id);
                let obj = match canonical_json::redact(value, room_version_id, None) {
                    Ok(obj) => obj,
                    Err(_) => return Err(MatrixError::invalid_param("Redaction failed").into()),
                };

                // Skip the PDU if it is redacted and we already have it as an outlier event
                if timeline::get_pdu_json(event_id)?.is_some() {
                    return Err(MatrixError::invalid_param("Event was redacted and we already knew about it").into());
                }

                obj
            }
            Ok(crate::core::signatures::Verified::All) => value,
            Err(e) => {
                warn!("Dropping bad event {}: {}  {value:#?}", event_id, e,);
                return Err(MatrixError::invalid_param("Signature verification failed.").into());
            }
        };

    println!("process_to_outlier_pdu  3");
        // Now that we have checked the signature and hashes we can add the eventID and convert
        // to our PduEvent type
        val.insert(
            "event_id".to_owned(),
            CanonicalJsonValue::String(event_id.as_str().to_owned()),
        );
        let incoming_pdu = PduEvent::from_json_value(
            event_id,
            crate::event::ensure_event_sn(room_id, event_id)?,
            serde_json::to_value(&val).expect("CanonicalJsonObj is a valid JsonValue"),
        )
        .map_err(|_| AppError::internal("Event is not a valid PDU."))?;

        check_room_id(room_id, &incoming_pdu)?;

    println!("process_to_outlier_pdu  4");
        if !auth_events_known {
            // 4. fetch any missing auth events doing all checks listed here starting at 1. These are not timeline events
            // 5. Reject "due to auth events" if can't get all the auth events or some of the auth events are also rejected "due to auth events"
            // NOTE: Step 5 is not applied anymore because it failed too often
            debug!(event_id = ?incoming_pdu.event_id, "Fetching auth events");
            fetch_and_process_outliers(origin, &incoming_pdu.auth_events, room_id, room_version_id).await?;
        }

        // 6. Reject "due to auth events" if the event doesn't pass auth based on the auth events
        debug!("Auth check for {} based on auth events", incoming_pdu.event_id);

        // Build map of auth events
        let mut auth_events = HashMap::new();
        for id in &incoming_pdu.auth_events {
    println!("process_to_outlier_pdu  5");
            let auth_event = match timeline::get_pdu(id) {
                Ok(e) => e,
                Err(_) => {
                    warn!("Could not find auth event {}", id);
                    continue;
                }
            };

            check_room_id(room_id, &auth_event)?;

            match auth_events.entry((
                auth_event.event_ty.to_string().into(),
                auth_event.state_key.clone().expect("all auth events have state keys"),
            )) {
                hash_map::Entry::Vacant(v) => {
                    v.insert(auth_event);
                }
                hash_map::Entry::Occupied(_) => {
                    return Err(MatrixError::invalid_param(
                        "Auth event's type and state_key combination exists multiple times.",
                    )
                    .into());
                }
            }
        }

    println!("process_to_outlier_pdu  6");
        // The original create event must be in the auth events
        if !matches!(
            auth_events.get(&(StateEventType::RoomCreate, "".to_owned())),
            Some(_) | None
        ) {
            return Err(MatrixError::invalid_param("Incoming event refers to wrong create event.").into());
        }

        event_auth::auth_check(
            &room_version,
            &incoming_pdu,
            None::<PduEvent>, // TODO: third party invite
            |k, s| auth_events.get(&(k.to_string().into(), s.to_owned())),
        )?;

        debug!("Validation successful.");

    println!("process_to_outlier_pdu  7");
        // 7. Persist the event as an outlier.
        let mut db_event = NewDbEvent::from_canonical_json(&incoming_pdu.event_id, incoming_pdu.event_sn, &val)?;
        db_event.is_outlier = true;

        diesel::insert_into(events::table)
            .values(db_event)
            .on_conflict_do_nothing()
            .execute(&mut connect()?)?;
        let event_data = DbEventData {
            event_id: (&*incoming_pdu.event_id).to_owned(),
            event_sn: incoming_pdu.event_sn,
            room_id: incoming_pdu.room_id.clone(),
            internal_metadata: None,
            json_data: serde_json::to_value(&val)?,
            format_version: None,
        };
        diesel::insert_into(event_datas::table)
            .values(&event_data)
            .on_conflict((event_datas::event_id, event_datas::event_sn))
            .do_update()
            .set(&event_data)
            .execute(&mut connect()?)
            .unwrap();

    println!("process_to_outlier_pdu  8");
        debug!("Added pdu as outlier.");

        Ok((incoming_pdu, val))
    })
}

#[tracing::instrument(skip(incoming_pdu, val))]
pub async fn process_to_timeline_pdu(
    incoming_pdu: &PduEvent,
    val: BTreeMap<String, CanonicalJsonValue>,
    origin: &ServerName,
    room_id: &RoomId,
) -> AppResult<()> {
    // Skip the PDU if we already have it as a timeline event
    if timeline::has_non_outlier_pdu(&incoming_pdu.event_id)? {
        return Ok(());
    }

    if crate::room::pdu_metadata::is_event_soft_failed(&incoming_pdu.event_id)? {
        return Err(MatrixError::invalid_param("Event has been soft failed").into());
    }

    info!("Upgrading {} to timeline pdu", incoming_pdu.event_id);
    let timer = Instant::now();
    let room_version_id = &room::get_version(room_id)?;
    let room_version = RoomVersion::new(&room_version_id).expect("room version is supported");

    // 10. Fetch missing state and auth chain events by calling /state_ids at backwards extremities
    //     doing all the checks in this list starting at 1. These are not timeline events.
    debug!("Resolving state at event");

    let state_at_incoming_event = if incoming_pdu.prev_events.len() == 1 {
        state_at_incoming_degree_one(incoming_pdu).await?
    } else {
        state_at_incoming_resolved(incoming_pdu, room_id, room_version_id).await?
    };

    let state_at_incoming_event = match state_at_incoming_event {
        None => fetch_state(origin, room_id, &room_version_id, &incoming_pdu.event_id)
            .await?
            .unwrap_or_default(),
        Some(state) => state,
    };

    debug!("Performing auth check");
    // 11. Check the auth of the event passes based on the state of the event
    event_auth::auth_check(
        &room_version,
        &incoming_pdu,
        None::<PduEvent>, // TODO: third party invite
        |k, s| {
            state::ensure_field_id(&k.to_string().into(), s)
                .ok()
                .and_then(|state_key_id| state_at_incoming_event.get(&state_key_id))
                .and_then(|event_id| timeline::get_pdu(event_id).ok())
        },
    )?;

    debug!("Auth check succeeded");

    debug!("Gathering auth events");
    let auth_events = state::get_auth_events(
        room_id,
        &incoming_pdu.event_ty,
        &incoming_pdu.sender,
        incoming_pdu.state_key.as_deref(),
        &incoming_pdu.content,
    )?;

    println!("\n\n\nprocess_to_timeline_pdu  =======2  incoming_pdu: {incoming_pdu:#?} auth_events: {auth_events:#?}");
    event_auth::auth_check(&room_version, &incoming_pdu, None::<PduEvent>, |k, s| {
        auth_events.get(&(k.clone(), s.to_owned()))
    })?;

    println!("process_to_timeline_pdu  =======3");
    // Soft fail check before doing state res
    debug!("Performing soft-fail check");
    let soft_fail = match incoming_pdu.redacts_id(&room_version_id) {
        None => false,
        Some(redact_id) => {
            !state::user_can_redact(&redact_id, &incoming_pdu.sender, &incoming_pdu.room_id, true).await?
        }
    };

    println!("process_to_timeline_pdu  =======4");
    // 13. Use state resolution to find new room state
    let state_lock = crate::room::lock_state(&room_id).await;

    // We start looking at current room state now, so lets lock the room
    // Now we calculate the set of extremities this room has after the incoming event has been
    // applied. We start with the previous extremities (aka leaves)
    debug!("Calculating extremities");
    let mut extremities: BTreeSet<_> = state::get_forward_extremities(room_id)?.into_iter().collect();

    // Remove any forward extremities that are referenced by this incoming event's prev_events
    for prev_event in &incoming_pdu.prev_events {
        if extremities.contains(prev_event) {
            extremities.remove(prev_event);
        }
    }

    // Only keep those extremities were not referenced yet
    // extremities.retain(|id| !matches!(crate::room::pdu_metadata::is_event_referenced(room_id, id), Ok(true)));

    debug!("Compressing state at event");
    let compressed_state_ids = Arc::new(
        state_at_incoming_event
            .iter()
            .map(|(field_id, event_id)| {
                state::compress_event(room_id, *field_id, crate::event::ensure_event_sn(room_id, event_id)?)
            })
            .collect::<AppResult<_>>()?,
    );

    if incoming_pdu.state_key.is_some() {
        debug!("Preparing for stateres to derive new room state");

        // We also add state after incoming event to the fork states
        let mut state_after = state_at_incoming_event.clone();

        if let Some(state_key) = &incoming_pdu.state_key {
            let state_key_id = state::ensure_field_id(&incoming_pdu.event_ty.to_string().into(), state_key)?;

            state_after.insert(state_key_id, incoming_pdu.event_id.clone());
        }

        let new_room_state = resolve_state(room_id, room_version_id, state_after).await?;

        // Set the new room state to the resolved state
        debug!("Forcing new room state");

        let DeltaInfo {
            frame_id,
            appended,
            disposed,
        } = state::save_state(room_id, new_room_state)?;

        state::force_state(room_id, frame_id, appended, disposed)?;
    }

    // 14. Check if the event passes auth based on the "current state" of the room, if not soft fail it
    debug!("Starting soft fail auth check");

    if soft_fail {
        let extremities = extremities.iter().map(Borrow::borrow);
        timeline::append_incoming_pdu(
            &incoming_pdu,
            val,
            extremities,
            compressed_state_ids,
            soft_fail,
            &state_lock,
        )?;

        // Soft fail, we keep the event as an outlier but don't add it to the timeline
        warn!("Event was soft failed: {:?}", incoming_pdu);
        crate::room::pdu_metadata::mark_event_soft_failed(&incoming_pdu.event_id)?;
        return Err(MatrixError::invalid_param("Event has been soft failed").into());
    }

    // Now that the event has passed all auth it is added into the timeline.
    // We use the `state_at_event` instead of `state_after` so we accurately
    // represent the state for this event.
    let extremities = extremities
        .iter()
        .map(Borrow::borrow)
        .chain(once(incoming_pdu.event_id.borrow()));
    debug!("Appended incoming pdu");
    let pdu_id = timeline::append_incoming_pdu(
        &incoming_pdu,
        val,
        extremities,
        compressed_state_ids,
        soft_fail,
        &state_lock,
    )?;

    // Event has passed all auth/stateres checks
    drop(state_lock);
    Ok(())
}

async fn resolve_state(
    room_id: &RoomId,
    room_version_id: &RoomVersionId,
    incoming_state: HashMap<i64, OwnedEventId>,
) -> AppResult<Arc<CompressedState>> {
    debug!("Loading current room state ids");
    let current_state_ids = if let Ok(current_frame_id) = crate::room::get_frame_id(room_id, None) {
        state::get_full_state_ids(current_frame_id)?
    } else {
        HashMap::new()
    };

    debug!("Loading fork states");
    let fork_states = [current_state_ids, incoming_state];

    let mut auth_chain_sets = Vec::new();
    for state in &fork_states {
        auth_chain_sets.push(crate::room::auth_chain::get_auth_chain_ids(
            room_id,
            state.values().map(|e| &**e),
        )?);
    }

    let fork_states: Vec<_> = fork_states
        .into_iter()
        .map(|map| {
            map.into_iter()
                .filter_map(|(k, event_id)| {
                    state::get_field(k)
                        .map(
                            |DbRoomStateField {
                                 event_ty, state_key, ..
                             }| { ((event_ty.to_string().into(), state_key), event_id) },
                        )
                        .ok()
                })
                .collect::<StateMap<_>>()
        })
        .collect();
    debug!("Resolving state");

    let state = match crate::core::state::resolve(
        room_version_id,
        &fork_states,
        auth_chain_sets
            .iter()
            .map(|set| set.iter().map(|id| id.to_owned()).collect::<HashSet<_>>())
            .collect::<Vec<_>>(),
        |id| match timeline::get_pdu(id) {
            Err(e) => {
                error!("LOOK AT ME Failed to fetch event: {}", e);
                None
            }
            Ok(pdu) => Some(pdu),
        },
    ) {
        Ok(new_state) => new_state,
        Err(_) => {
            return Err(AppError::internal(
                "State resolution failed, either an event could not be found or deserialization",
            ));
        }
    };

    debug!("State resolution done. Compressing state");

    let new_room_state = state
        .into_iter()
        .map(|((event_type, state_key), event_id)| {
            let state_key_id = state::ensure_field_id(&event_type.to_string().into(), &state_key)?;
            let event_sn = crate::event::ensure_event_sn(room_id, &event_id)?;
            state::compress_event(room_id, state_key_id, event_sn)
        })
        .collect::<AppResult<_>>()?;

    Ok(Arc::new(new_room_state))
}

/// Find the event and auth it. Once the event is validated (steps 1 - 8)
/// it is appended to the outliers Tree.
///
/// Returns pdu and if we fetched it over federation the raw json.
///
/// a. Look in the main timeline (pduid_pdu tree)
/// b. Look at outlier pdu tree
/// c. Ask origin server over federation
/// d. TODO: Ask other servers over federation?
#[tracing::instrument(skip_all)]
pub(crate) async fn fetch_and_process_outliers(
    origin: &ServerName,
    events: &[OwnedEventId],
    room_id: &RoomId,
    room_version_id: &RoomVersionId,
) -> AppResult<Vec<(PduEvent, Option<BTreeMap<String, CanonicalJsonValue>>)>> {
    let back_off = |id| match crate::BAD_EVENT_RATE_LIMITER.write().unwrap().entry(id) {
        hash_map::Entry::Vacant(e) => {
            e.insert((Instant::now(), 1));
        }
        hash_map::Entry::Occupied(mut e) => *e.get_mut() = (Instant::now(), e.get().1 + 1),
    };

    let mut events_with_auth_events = Vec::with_capacity(events.len());
    for id in events {
        // a. Look in the main timeline (pduid_pdu tree)
        // b. Look at outlier pdu tree (get_pdu_json checks both)
        if let Ok(local_pdu) = timeline::get_pdu(id) {
            trace!("Found {} in db", id);
            events_with_auth_events.push((id, Some(local_pdu), vec![]));
            continue;
        }

        // c. Ask origin server over federation
        // We also handle its auth chain here so we don't get a stack overflow in process_to_outlier_pdu.
        let mut todo_auth_events: VecDeque<_> = [id.clone()].into();
        let mut events_in_reverse_order = Vec::new();
        let mut events_all = HashSet::new();
        while let Some(next_id) = todo_auth_events.pop_front() {
            if let Some((time, tries)) = crate::BAD_EVENT_RATE_LIMITER.read().unwrap().get(&*next_id) {
                // Exponential backoff
                let mut min_elapsed_duration = Duration::from_secs(5 * 60) * (*tries) * (*tries);
                if min_elapsed_duration > Duration::from_secs(60 * 60 * 24) {
                    min_elapsed_duration = Duration::from_secs(60 * 60 * 24);
                }

                if time.elapsed() < min_elapsed_duration {
                    info!("Backing off from {}", next_id);
                    continue;
                }
            }

            if events_all.contains(&next_id) {
                continue;
            }

            if timeline::has_pdu(&next_id) {
                trace!("Found {} in db", next_id);
                continue;
            }

            info!("Fetching {} over federation.", next_id);
            let request = event_request(&origin.origin().await, EventReqArgs::new(next_id.clone()))?.into_inner();

            match crate::sending::send_federation_request(&origin, request)
                .await?
                .json::<EventResBody>()
                .await
            {
                Ok(res) => {
                    info!("Got {} over federation", next_id);

                    let Ok((calculated_event_id, value)) =
                        crate::event::gen_event_id_canonical_json(&res.pdu, room_version_id)
                    else {
                        back_off((*next_id).to_owned());
                        continue;
                    };

                    if calculated_event_id != *next_id {
                        warn!(
                            "Server didn't return event id we requested: requested: {}, we got {}. Event: {:?}",
                            next_id, calculated_event_id, &res.pdu
                        );
                    }

                    if let Some(auth_events) = value.get("auth_events").and_then(|c| c.as_array()) {
                        for auth_event in auth_events {
                            if let Ok(auth_event) = serde_json::from_value(auth_event.clone().into()) {
                                let a: OwnedEventId = auth_event;
                                todo_auth_events.push_back(a);
                            } else {
                                warn!("Auth event id is not valid");
                            }
                        }
                    } else {
                        warn!("Auth event list invalid");
                    }

                    events_in_reverse_order.push((next_id.clone(), value));
                    events_all.insert(next_id);
                }
                Err(_) => {
                    warn!("Failed to fetch event: {}", next_id);
                    back_off((*next_id).to_owned());
                }
            }
        }
        events_with_auth_events.push((id, None, events_in_reverse_order));
    }

    let mut pdus = Vec::with_capacity(events_with_auth_events.len());
    for (id, local_pdu, events_in_reverse_order) in events_with_auth_events {
        // a. Look in the main timeline (pduid_pdu tree)
        // b. Look at outlier pdu tree (get_pdu_json checks both)
        if let Some(local_pdu) = local_pdu {
            trace!("Found {id} in db");
            pdus.push((local_pdu.clone(), None));
        }
        for (next_id, value) in events_in_reverse_order.into_iter().rev() {
            if let Some((time, tries)) = crate::BAD_EVENT_RATE_LIMITER.read().unwrap().get(&*next_id) {
                // Exponential backoff
                let mut min_elapsed_duration = Duration::from_secs(5 * 60) * (*tries) * (*tries);
                if min_elapsed_duration > Duration::from_secs(60 * 60 * 24) {
                    min_elapsed_duration = Duration::from_secs(60 * 60 * 24);
                }

                if time.elapsed() < min_elapsed_duration {
                    info!("Backing off from {}", next_id);
                    continue;
                }
            }

            if let Ok(pdu) = timeline::get_pdu(&next_id) {
                pdus.push((pdu, Some(value)));
                continue;
            }
            match process_to_outlier_pdu(origin, &next_id, room_id, room_version_id, value.clone(), true).await {
                Ok((pdu, json)) => {
                    if next_id == *id {
                        pdus.push((pdu, Some(json)));
                    }
                }
                Err(e) => {
                    warn!("Authentication of event {} failed: {:?}", next_id, e);
                    back_off((*next_id).to_owned());
                }
            }
        }
    }
    Ok(pdus)
}

pub async fn fetch_missing_prev_events(
    origin: &ServerName,
    room_id: &RoomId,
    room_version_id: &RoomVersionId,
    incoming_pdu: &PduEvent,
) -> AppResult<()> {
    let conf = crate::config();

    // TODO:
    let mut earliest_events = room::state::get_forward_extremities(room_id)?;
    earliest_events.extend(incoming_pdu.prev_events.iter().cloned());

    let mut earliest_events: Vec<OwnedEventId> = events::table
        .filter(events::room_id.eq(room_id))
        .filter(events::id.eq_any(&earliest_events))
        .select(events::id)
        .load::<OwnedEventId>(&mut connect()?)?;
    let exists_events: HashSet<_> = earliest_events.iter().collect();
    println!(
        "==============earliest_events: {earliest_events:?}  {:?}",
        event_datas::table
            .filter(event_datas::room_id.eq(room_id))
            .filter(event_datas::event_id.eq_any(&earliest_events))
            .select(event_datas::event_id)
            .load::<OwnedEventId>(&mut connect()?)?
    );
    if incoming_pdu.prev_events.iter().all(|id| exists_events.contains(id)) {
        println!("No missing prev events for {}", incoming_pdu.event_id);
        return Ok(());
    }

    println!(
        "Fetching missing prev events for {} in room {}",
        incoming_pdu.event_id, room_id
    );
    let room_version_id = &room::get_version(room_id)?;

    let first_pdu_in_room = timeline::first_pdu_in_room(room_id)?
        .ok_or_else(|| AppError::internal("Failed to find first pdu in database."))?;

    let request = missing_events_request(
        &origin.origin().await,
        room_id,
        MissingEventsReqBody {
            limit: 10,
            min_depth: first_pdu_in_room.depth,
            earliest_events,
            latest_events: vec![incoming_pdu.event_id.clone()],
        },
    )?
    .into_inner();
    let res_body = crate::sending::send_federation_request(&origin, request)
        .await?
        .json::<MissingEventsResBody>()
        .await?;

    for event in res_body.events {
        let (event_id, event_value, room_id, room_version_id) = crate::parse_incoming_pdu(&event)?;
        Box::pin(async move {
            if !diesel_exists!(
                events::table
                    .filter(events::id.eq(&event_id))
                    .filter(events::room_id.eq(&room_id)),
                &mut connect()?
            )? {
                crate::event::handler::process_incoming_pdu(
                    origin,
                    &event_id,
                    &room_id,
                    &room_version_id,
                    event_value,
                    true,
                )
                .await?;
            }
            Ok::<_, AppError>(())
        })
        .await?;
    }
    Ok(())
}

/// Returns Ok if the acl allows the server
pub fn acl_check(server_name: &ServerName, room_id: &RoomId) -> AppResult<()> {
    let acl_event = match room::get_state(room_id, &StateEventType::RoomServerAcl, "", None) {
        Ok(acl) => acl,
        Err(_) => return Ok(()),
    };

    let acl_event_content: RoomServerAclEventContent = match serde_json::from_str(acl_event.content.get()) {
        Ok(content) => content,
        Err(_) => {
            warn!("Invalid ACL event");
            return Ok(());
        }
    };

    if acl_event_content.allow.is_empty() {
        // Ignore broken acl events
        return Ok(());
    }

    if acl_event_content.is_allowed(server_name) {
        Ok(())
    } else {
        info!("Server {} was denied by room ACL in {}", server_name, room_id);
        Err(MatrixError::forbidden("Server was denied by room ACL", None).into())
    }
}

fn check_room_id(room_id: &RoomId, pdu: &PduEvent) -> AppResult<()> {
    if pdu.room_id != room_id {
        warn!("Found event from room {} in room {}", pdu.room_id, room_id);
        return Err(MatrixError::invalid_param("Event has wrong room id").into());
    }
    Ok(())
}<|MERGE_RESOLUTION|>--- conflicted
+++ resolved
@@ -129,10 +129,6 @@
     // 9. Fetch any missing prev events doing all checks listed here starting at 1. These are timeline events
     fetch_missing_prev_events(origin, room_id, room_version_id, &incoming_pdu).await?;
     
-<<<<<<< HEAD
-
-=======
->>>>>>> abf1a7dd
     // Done with prev events, now handling the incoming event
     let start_time = Instant::now();
     crate::ROOM_ID_FEDERATION_HANDLE_TIME
