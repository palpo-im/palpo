mod fetch_state;
mod state_at_incoming;

use std::borrow::Borrow;
use std::collections::{BTreeMap, BTreeSet, HashMap, HashSet, VecDeque, hash_map};
use std::future::Future;
use std::iter::once;
use std::pin::Pin;
use std::sync::Arc;
use std::time::{Duration, Instant};

use diesel::prelude::*;
use fetch_state::fetch_state;
use indexmap::IndexMap;
use state_at_incoming::{state_at_incoming_degree_one, state_at_incoming_resolved};

use crate::core::Seqnum;
use crate::core::UnixMillis;
use crate::core::events::StateEventType;
use crate::core::events::room::server_acl::RoomServerAclEventContent;
use crate::core::federation::authorization::{EventAuthorizationResBody, event_authorization_request};
use crate::core::federation::event::{
    EventReqArgs, EventResBody, MissingEventsReqBody, MissingEventsResBody, event_request, missing_events_request,
};
use crate::core::identifiers::*;
use crate::core::serde::{CanonicalJsonObject, CanonicalJsonValue, JsonValue, canonical_json};
use crate::core::state::{RoomVersion, StateMap, event_auth};
use crate::data::room::{DbEventData, NewDbEvent};
use crate::data::schema::*;
use crate::data::{connect, diesel_exists};
use crate::event::{PduEvent, SnPduEvent, ensure_event_sn, handler};
use crate::room::state::{CompressedState, DbRoomStateField, DeltaInfo};
use crate::room::{state, timeline};
use crate::utils::SeqnumQueueGuard;
use crate::{AppError, AppResult, MatrixError, exts::*, room};

/// When receiving an event one needs to:
/// 0. Check the server is in the room
/// 1. Skip the PDU if we already know about it
/// 1.1. Remove unsigned field
/// 2. Check signatures, otherwise drop
/// 3. Check content hash, redact if doesn't match
/// 4. Fetch any missing auth events doing all checks listed here starting at 1. These are not
///    timeline events
/// 5. Reject "due to auth events" if can't get all the auth events or some of the auth events are
///    also rejected "due to auth events"
/// 6. Reject "due to auth events" if the event doesn't pass auth based on the auth events
/// 7. Persist this event as an outlier
/// 8. If not timeline event: stop
/// 9. Fetch any missing prev events doing all checks listed here starting at 1. These are timeline
///    events
/// 10. Fetch missing state and auth chain events by calling /state_ids at backwards extremities
///     doing all the checks in this list starting at 1. These are not timeline events
/// 11. Check the auth of the event passes based on the state of the event
/// 12. Ensure that the state is derived from the previous current state (i.e. we calculated by
///     doing state res where one of the inputs was a previously trusted set of state, don't just
///     trust a set of state we got from a remote)
/// 13. Use state resolution to find new room state
/// 14. Check if the event passes auth based on the "current state" of the room, if not soft fail it
#[tracing::instrument(skip_all)]
pub(crate) async fn process_incoming_pdu(
    origin: &ServerName,
    event_id: &EventId,
    room_id: &RoomId,
    room_version_id: &RoomVersionId,
    value: BTreeMap<String, CanonicalJsonValue>,
    is_timeline_event: bool,
) -> AppResult<()> {
    if !crate::room::room_exists(room_id)? {
        return Err(MatrixError::not_found("room is unknown to this server").into());
    }

    if diesel_exists!(
        events::table
            .filter(events::id.eq(event_id))
            .filter(events::room_id.eq(room_id))
            .filter(events::is_outlier.eq(false)),
        &mut connect()?
    )? {
        return Ok(());
    }

    // 1.2 Check if the room is disabled
    if crate::room::is_disabled(room_id)? {
        return Err(
            MatrixError::forbidden("Federation of this room is currently disabled on this server.", None).into(),
        );
    }

    // 1.3.1 Check room ACL on origin field/server
    handler::acl_check(origin, &room_id)?;

    // 1.3.2 Check room ACL on sender's server name
    let sender: OwnedUserId = serde_json::from_value(
        value
            .get("sender")
            .ok_or_else(|| MatrixError::invalid_param("PDU does not have a valid sender key: {e}"))?
            .clone()
            .into(),
    )
    .map_err(|_| MatrixError::bad_json("User ID in sender is invalid."))?;

    if sender.server_name().ne(origin) {
        handler::acl_check(sender.server_name(), room_id)?;
    }

    // 1. Skip the PDU if we already have it as a timeline event
    if state::get_pdu_frame_id(event_id).is_ok() {
        return Ok(());
    }

    let (incoming_pdu, val, event_guard) = process_to_outlier_pdu(
        origin,
        event_id,
        room_id,
        room_version_id,
        value,
        &mut Default::default(),
    )
    .await?;

    check_room_id(room_id, &incoming_pdu)?;

    // 8. if not timeline event: stop
    if !is_timeline_event {
        return Ok(());
    }

    // Skip old events
    let first_pdu_in_room = timeline::first_pdu_in_room(room_id)?
        .ok_or_else(|| AppError::internal("failed to find first pdu in database."))?;
    if incoming_pdu.origin_server_ts < first_pdu_in_room.origin_server_ts {
        return Ok(());
    }

    // Done with prev events, now handling the incoming event
    let start_time = Instant::now();
    crate::ROOM_ID_FEDERATION_HANDLE_TIME
        .write()
        .unwrap()
        .insert(room_id.to_owned(), (event_id.to_owned(), start_time));
    handler::process_to_timeline_pdu(incoming_pdu, val, origin, room_id).await?;
    drop(event_guard);
    crate::ROOM_ID_FEDERATION_HANDLE_TIME
        .write()
        .unwrap()
        .remove(&room_id.to_owned());
    Ok(())
}

#[tracing::instrument(skip_all)]
pub(crate) async fn process_pulled_pdu(
    origin: &ServerName,
    event_id: &EventId,
    room_id: &RoomId,
    room_version_id: &RoomVersionId,
    value: BTreeMap<String, CanonicalJsonValue>,
    known_events: &mut HashSet<OwnedEventId>,
) -> AppResult<()> {
    // 1.3.1 Check room ACL on origin field/server
    handler::acl_check(origin, &room_id)?;

    // 1.3.2 Check room ACL on sender's server name
    let sender: OwnedUserId = serde_json::from_value(
        value
            .get("sender")
            .ok_or_else(|| MatrixError::invalid_param("PDU does not have a valid sender key: {e}"))?
            .clone()
            .into(),
    )
    .map_err(|_| MatrixError::bad_json("User ID in sender is invalid."))?;

    if sender.server_name().ne(origin) {
        handler::acl_check(sender.server_name(), room_id)?;
    }

    // 1. Skip the PDU if we already have it as a timeline event
    if state::get_pdu_frame_id(event_id).is_ok() {
        return Ok(());
    }

    let (incoming_pdu, val, event_guard) =
        process_to_outlier_pdu(origin, event_id, room_id, room_version_id, value, known_events).await?;

    // Skip old events
    let first_pdu_in_room = timeline::first_pdu_in_room(room_id)?
        .ok_or_else(|| AppError::internal("failed to find first pdu in database."))?;
    if incoming_pdu.origin_server_ts < first_pdu_in_room.origin_server_ts {
        return Ok(());
    }

    // Done with prev events, now handling the incoming event
    let start_time = Instant::now();
    crate::ROOM_ID_FEDERATION_HANDLE_TIME
        .write()
        .unwrap()
        .insert(room_id.to_owned(), (event_id.to_owned(), start_time));
    handler::process_to_timeline_pdu(incoming_pdu, val, origin, room_id).await?;
    drop(event_guard);
    crate::ROOM_ID_FEDERATION_HANDLE_TIME
        .write()
        .unwrap()
        .remove(&room_id.to_owned());
    Ok(())
}

#[tracing::instrument(skip_all)]
fn process_to_outlier_pdu<'a>(
    origin: &'a ServerName,
    event_id: &'a EventId,
    room_id: &'a RoomId,
    room_version_id: &'a RoomVersionId,
    mut value: BTreeMap<String, CanonicalJsonValue>,
    known_events: &'a mut HashSet<OwnedEventId>,
) -> Pin<
    Box<
        impl Future<
            Output = AppResult<(
                SnPduEvent,
                BTreeMap<String, CanonicalJsonValue>,
                Option<SeqnumQueueGuard>,
            )>,
        >
        + 'a
        + Send,
    >,
> {
    Box::pin(async move {
        if let Some((event_sn, event_data)) = event_datas::table
            .filter(event_datas::event_id.eq(event_id))
            .select((event_datas::event_sn, event_datas::json_data))
            .first::<(Seqnum, JsonValue)>(&mut connect()?)
            .optional()?
        {
            if let Ok(val) = serde_json::from_value::<BTreeMap<String, CanonicalJsonValue>>(event_data.clone()) {
                return Ok((SnPduEvent::from_json_value(event_id, event_sn, event_data)?, val, None));
            }
        }

        // 1.1. Remove unsigned field
        value.remove("unsigned");

        let room_version = RoomVersion::new(room_version_id).expect("room version is supported");
        let origin_server_ts = value.get("origin_server_ts").ok_or_else(|| {
            error!("invalid PDU, no origin_server_ts field");
            MatrixError::missing_param("invalid PDU, no origin_server_ts field")
        })?;

        let _origin_server_ts = {
            let ts = origin_server_ts
                .as_integer()
                .ok_or_else(|| MatrixError::invalid_param("origin_server_ts must be an integer"))?;

            UnixMillis(
                ts.try_into()
                    .map_err(|_| MatrixError::invalid_param("time must be after the unix epoch"))?,
            )
        };
        let mut val = match crate::server_key::verify_event(&value, Some(room_version_id)).await {
            Ok(crate::core::signatures::Verified::Signatures) => {
                // Redact
                warn!("Calculated hash does not match: {}", event_id);
                let obj = match canonical_json::redact(value, room_version_id, None) {
                    Ok(obj) => obj,
                    Err(_) => return Err(MatrixError::invalid_param("redaction failed").into()),
                };

                // Skip the PDU if it is redacted and we already have it as an outlier event
                if timeline::get_pdu_json(event_id)?.is_some() {
                    return Err(MatrixError::invalid_param("Event was redacted and we already knew about it").into());
                }

                obj
            }
            Ok(crate::core::signatures::Verified::All) => value,
            Err(e) => {
                warn!("Dropping bad event {}: {}  {value:#?}", event_id, e,);
                return Err(MatrixError::invalid_param("signature verification failed").into());
            }
        };

        // Now that we have checked the signature and hashes we can add the eventID and convert
        // to our PduEvent type
        val.insert(
            "event_id".to_owned(),
            CanonicalJsonValue::String(event_id.as_str().to_owned()),
        );
        let incoming_pdu = PduEvent::from_json_value(
            event_id,
            serde_json::to_value(&val).expect("CanonicalJson is a valid JsonValue"),
        )
        .map_err(|_| AppError::internal("event is not a valid PDU."))?;

        check_room_id(room_id, &incoming_pdu)?;

        // 9. Fetch any missing prev events doing all checks listed here starting at 1. These are timeline events
        fetch_and_process_missing_prev_events(origin, room_id, room_version_id, &incoming_pdu, known_events).await?;

        // 6. Reject "due to auth events" if the event doesn't pass auth based on the auth events
        debug!("auth check for {} based on auth events", incoming_pdu.event_id);

        let (_auth_events, missing_auth_event_ids) = timeline::get_may_missing_pdus(room_id, &incoming_pdu.auth_events)?;

        if !missing_auth_event_ids.is_empty() {
            fetch_and_process_auth_chain(origin, room_id, &incoming_pdu.event_id).await?;
        }
        let (auth_events, missing_auth_event_ids) = timeline::get_may_missing_pdus(room_id, &incoming_pdu.auth_events)?;
        let mut rejection_reason = if !missing_auth_event_ids.is_empty() {
            error!(
                "missing auth events for {}: {:?}",
                incoming_pdu.event_id, missing_auth_event_ids
            );
            Some(format!(
                "missing auth events: {}",
                missing_auth_event_ids
                    .iter()
                    .map(|id| id.to_string())
                    .collect::<Vec<_>>()
                    .join(", ")
            ))
        } else {
            let rejected_auth_events = auth_events
                .iter()
                .filter_map(|pdu| {
                    if pdu.is_rejected() {
                        Some(pdu.event_id.clone())
                    } else {
                        None
                    }
                })
                .collect::<Vec<_>>();
            if !rejected_auth_events.is_empty() {
                Some(format!("event's auth events rejected: {:?}", rejected_auth_events))
            } else {
                None
            }
        };

        let auth_events = auth_events
            .into_iter()
            .map(|auth_event| {
                (
                    (
                        auth_event.event_ty.to_string().into(),
                        auth_event.state_key.clone().unwrap_or_default(),
                    ),
                    auth_event,
                )
            })
            .collect::<HashMap<_, _>>();

        // The original create event must be in the auth events
        if !matches!(
            auth_events.get(&(StateEventType::RoomCreate, "".to_owned())),
            Some(_) | None
        ) {
            return Err(MatrixError::invalid_param("incoming event refers to wrong create event").into());
        }

        if let Err(e) = event_auth::auth_check(
            &room_version,
            &incoming_pdu,
            None::<PduEvent>, // TODO: third party invite
            |k, s| auth_events.get(&(k.to_string().into(), s.to_owned())),
        ) {
            if rejection_reason.is_none() {
                rejection_reason = Some(e.to_string())
            }
        };

        debug!("Validation successful.");

        // 7. Persist the event as an outlier.
        let (event_sn, event_guard) = ensure_event_sn(room_id, event_id)?;
        let mut db_event = NewDbEvent::from_canonical_json(&incoming_pdu.event_id, event_sn, &val)?;
        db_event.is_outlier = true;
        db_event.rejection_reason = rejection_reason.clone();
        db_event.save()?;
        DbEventData {
            event_id: incoming_pdu.event_id.clone(),
            event_sn,
            room_id: incoming_pdu.room_id.clone(),
            internal_metadata: None,
            json_data: serde_json::to_value(&val)?,
            format_version: None,
        }
        .save()?;

        debug!("added pdu as outlier");

        Ok((SnPduEvent::new(incoming_pdu, event_sn), val, event_guard))
    })
}

#[tracing::instrument(skip(incoming_pdu, json_data))]
pub async fn process_to_timeline_pdu(
    incoming_pdu: SnPduEvent,
    json_data: BTreeMap<String, CanonicalJsonValue>,
    origin: &ServerName,
    room_id: &RoomId,
) -> AppResult<()> {
    // Skip the PDU if we already have it as a timeline event
    if timeline::has_non_outlier_pdu(&incoming_pdu.event_id)? {
        return Ok(());
    }
    let _event_sn = crate::event::ensure_event_sn(&incoming_pdu.room_id, &incoming_pdu.event_id)?;

    if crate::room::pdu_metadata::is_event_soft_failed(&incoming_pdu.event_id)? {
        return Err(MatrixError::invalid_param("Event has been soft failed").into());
    }
    info!("Upgrading {} to timeline pdu", incoming_pdu.event_id);
<<<<<<< HEAD
    let _timer = Instant::now();
=======
>>>>>>> e5e313bb
    let room_version_id = &room::get_version(room_id)?;
    let room_version = RoomVersion::new(&room_version_id).expect("room version is supported");

    // 10. Fetch missing state and auth chain events by calling /state_ids at backwards extremities
    //     doing all the checks in this list starting at 1. These are not timeline events.
    debug!("Resolving state at event");

    let state_at_incoming_event = if incoming_pdu.prev_events.len() == 1 {
        state_at_incoming_degree_one(&incoming_pdu).await?
    } else {
        state_at_incoming_resolved(&incoming_pdu, room_id, room_version_id).await?
    };

    let state_at_incoming_event = match state_at_incoming_event {
        None => fetch_state(origin, room_id, &room_version_id, &incoming_pdu.event_id)
            .await?
            .unwrap_or_default(),
        Some(state) => state,
    };

    debug!("Performing auth check");
    // 11. Check the auth of the event passes based on the state of the event
    event_auth::auth_check(
        &room_version,
        &incoming_pdu,
        None::<PduEvent>, // TODO: third party invite
        |k, s| {
            state::ensure_field_id(&k.to_string().into(), s)
                .ok()
                .and_then(|state_key_id| state_at_incoming_event.get(&state_key_id))
                .and_then(|event_id| timeline::get_pdu(event_id).ok())
        },
    )?;

    debug!("Auth check succeeded");

    debug!("Gathering auth events");
    let auth_events = state::get_auth_events(
        room_id,
        &incoming_pdu.event_ty,
        &incoming_pdu.sender,
        incoming_pdu.state_key.as_deref(),
        &incoming_pdu.content,
    )?;

    event_auth::auth_check(&room_version, &incoming_pdu, None::<PduEvent>, |k, s| {
        auth_events.get(&(k.clone(), s.to_owned()))
    })?;

    // Soft fail check before doing state res
    debug!("Performing soft-fail check");
    let soft_fail = match incoming_pdu.redacts_id(&room_version_id) {
        None => false,
        Some(redact_id) => {
            !state::user_can_redact(&redact_id, &incoming_pdu.sender, &incoming_pdu.room_id, true).await?
        }
    };

    // 13. Use state resolution to find new room state
    let state_lock = crate::room::lock_state(&room_id).await;

    // We start looking at current room state now, so lets lock the room
    // Now we calculate the set of extremities this room has after the incoming event has been
    // applied. We start with the previous extremities (aka leaves)
    debug!("Calculating extremities");
    let mut extremities: BTreeSet<_> = state::get_forward_extremities(room_id)?.into_iter().collect();

    // Remove any forward extremities that are referenced by this incoming event's prev_events
    for prev_event in &incoming_pdu.prev_events {
        if extremities.contains(prev_event) {
            extremities.remove(prev_event);
        }
    }

    // Only keep those extremities were not referenced yet
    // extremities.retain(|id| !matches!(crate::room::pdu_metadata::is_event_referenced(room_id, id), Ok(true)));

    debug!("Compressing state at event");
    let compressed_state_ids = Arc::new(
        state_at_incoming_event
            .iter()
            .map(|(field_id, event_id)| {
                state::compress_event(room_id, *field_id, crate::event::ensure_event_sn(room_id, event_id)?.0)
            })
            .collect::<AppResult<_>>()?,
    );

    if incoming_pdu.state_key.is_some() {
        debug!("Preparing for stateres to derive new room state");

        // We also add state after incoming event to the fork states
        let mut state_after = state_at_incoming_event.clone();

        if let Some(state_key) = &incoming_pdu.state_key {
            let state_key_id = state::ensure_field_id(&incoming_pdu.event_ty.to_string().into(), state_key)?;

            state_after.insert(state_key_id, incoming_pdu.event_id.clone());
        }

        let new_room_state = resolve_state(room_id, room_version_id, state_after).await?;

        // Set the new room state to the resolved state
        debug!("Forcing new room state");

        let DeltaInfo {
            frame_id,
            appended,
            disposed,
        } = state::save_state(room_id, new_room_state)?;

        state::force_state(room_id, frame_id, appended, disposed)?;
    }

    // Now that the event has passed all auth it is added into the timeline.
    // We use the `state_at_event` instead of `state_after` so we accurately
    // represent the state for this event.
    let event_id = incoming_pdu.event_id.clone();
    let extremities = extremities.iter().map(Borrow::borrow).chain(once(event_id.borrow()));
    // 14. Check if the event passes auth based on the "current state" of the room, if not soft fail it
    if soft_fail {
        debug!("Starting soft fail auth check");
        state::set_forward_extremities(&incoming_pdu.room_id, extremities, &state_lock)?;
        // Soft fail, we keep the event as an outlier but don't add it to the timeline
        warn!("Event was soft failed: {:?}", incoming_pdu);
        crate::room::pdu_metadata::mark_event_soft_failed(&incoming_pdu.event_id)?;
        return Err(MatrixError::invalid_param("Event has been soft failed").into());
    } else {
        debug!("Appended incoming pdu");
        timeline::append_pdu(&incoming_pdu, json_data, extremities, &state_lock)?;
        state::set_event_state(
            &incoming_pdu.event_id,
            incoming_pdu.event_sn,
            &incoming_pdu.room_id,
            compressed_state_ids,
        )?;
    }

    // Event has passed all auth/stateres checks
    drop(state_lock);
    Ok(())
}

async fn resolve_state(
    room_id: &RoomId,
    room_version_id: &RoomVersionId,
    incoming_state: HashMap<i64, OwnedEventId>,
) -> AppResult<Arc<CompressedState>> {
    debug!("Loading current room state ids");
    let current_state_ids = if let Ok(current_frame_id) = crate::room::get_frame_id(room_id, None) {
        state::get_full_state_ids(current_frame_id)?
    } else {
        HashMap::new()
    };

    debug!("Loading fork states");
    let fork_states = [current_state_ids, incoming_state];

    let mut auth_chain_sets = Vec::new();
    for state in &fork_states {
        auth_chain_sets.push(crate::room::auth_chain::get_auth_chain_ids(
            room_id,
            state.values().map(|e| &**e),
        )?);
    }

    let fork_states: Vec<_> = fork_states
        .into_iter()
        .map(|map| {
            map.into_iter()
                .filter_map(|(k, event_id)| {
                    state::get_field(k)
                        .map(
                            |DbRoomStateField {
                                 event_ty, state_key, ..
                             }| { ((event_ty.to_string().into(), state_key), event_id) },
                        )
                        .ok()
                })
                .collect::<StateMap<_>>()
        })
        .collect();
    debug!("Resolving state");

    let state = match crate::core::state::resolve(
        room_version_id,
        &fork_states,
        auth_chain_sets
            .iter()
            .map(|set| set.iter().map(|id| id.to_owned()).collect::<HashSet<_>>())
            .collect::<Vec<_>>(),
        |id| match timeline::get_pdu(id) {
            Err(e) => {
                error!("LOOK AT ME Failed to fetch event: {}", e);
                None
            }
            Ok(pdu) => Some(pdu),
        },
    ) {
        Ok(new_state) => new_state,
        Err(_) => {
            return Err(AppError::internal(
                "State resolution failed, either an event could not be found or deserialization",
            ));
        }
    };

    debug!("State resolution done. Compressing state");

    let new_room_state = state
        .into_iter()
        .map(|((event_type, state_key), event_id)| {
            let state_key_id = state::ensure_field_id(&event_type.to_string().into(), &state_key)?;
            let event_sn = crate::event::ensure_event_sn(room_id, &event_id)?.0;
            state::compress_event(room_id, state_key_id, event_sn)
        })
        .collect::<AppResult<_>>()?;

    Ok(Arc::new(new_room_state))
}

/// Find the event and auth it. Once the event is validated (steps 1 - 8)
/// it is appended to the outliers Tree.
///
/// Returns pdu and if we fetched it over federation the raw json.
///
/// a. Look in the main timeline (pduid_pdu tree)
/// b. Look at outlier pdu tree
/// c. Ask origin server over federation
/// d. TODO: Ask other servers over federation?
#[tracing::instrument(skip_all)]
pub(crate) async fn fetch_and_process_outliers(
    origin: &ServerName,
    events: &[OwnedEventId],
    room_id: &RoomId,
    room_version_id: &RoomVersionId,
) -> AppResult<Vec<(SnPduEvent, Option<CanonicalJsonObject>, Option<SeqnumQueueGuard>)>> {
    let back_off = |id| match crate::BAD_EVENT_RATE_LIMITER.write().unwrap().entry(id) {
        hash_map::Entry::Vacant(e) => {
            e.insert((Instant::now(), 1));
        }
        hash_map::Entry::Occupied(mut e) => *e.get_mut() = (Instant::now(), e.get().1 + 1),
    };

    let mut events_with_auth_events = Vec::with_capacity(events.len());
    for id in events {
        // a. Look in the main timeline (pduid_pdu tree)
        // b. Look at outlier pdu tree (get_pdu_json checks both)
        if let Ok(local_pdu) = timeline::get_pdu(id) {
            trace!("Found {} in db", id);
            events_with_auth_events.push((id, Some(local_pdu), vec![]));
            continue;
        }

        // c. Ask origin server over federation
        // We also handle its auth chain here so we don't get a stack overflow in process_to_outlier_pdu.
        let mut todo_auth_events: VecDeque<_> = [id.clone()].into();
        let mut events_in_reverse_order = Vec::new();
        let mut events_all = HashSet::new();
        while let Some(next_id) = todo_auth_events.pop_front() {
            if let Some((time, tries)) = crate::BAD_EVENT_RATE_LIMITER.read().unwrap().get(&*next_id) {
                // Exponential backoff
                let mut min_elapsed_duration = Duration::from_secs(5 * 60) * (*tries) * (*tries);
                if min_elapsed_duration > Duration::from_secs(60 * 60 * 24) {
                    min_elapsed_duration = Duration::from_secs(60 * 60 * 24);
                }

                if time.elapsed() < min_elapsed_duration {
                    info!("Backing off from {}", next_id);
                    continue;
                }
            }

            if events_all.contains(&next_id) {
                continue;
            }

            if timeline::has_pdu(&next_id) {
                trace!("Found {} in db", next_id);
                continue;
            }

            info!("Fetching {} over federation.", next_id);
            let request = event_request(&origin.origin().await, EventReqArgs::new(next_id.clone()))?.into_inner();

            match crate::sending::send_federation_request(&origin, request)
                .await?
                .json::<EventResBody>()
                .await
            {
                Ok(res) => {
                    info!("Got {} over federation", next_id);

                    let Ok((calculated_event_id, value)) =
                        crate::event::gen_event_id_canonical_json(&res.pdu, room_version_id)
                    else {
                        back_off((*next_id).to_owned());
                        continue;
                    };

                    if calculated_event_id != *next_id {
                        warn!(
                            "Server didn't return event id we requested: requested: {}, we got {}. Event: {:?}",
                            next_id, calculated_event_id, &res.pdu
                        );
                    }

                    if let Some(auth_events) = value.get("auth_events").and_then(|c| c.as_array()) {
                        for auth_event in auth_events {
                            if let Ok(auth_event) = serde_json::from_value(auth_event.clone().into()) {
                                let a: OwnedEventId = auth_event;
                                todo_auth_events.push_back(a);
                            } else {
                                warn!("Auth event id is not valid");
                            }
                        }
                    } else {
                        warn!("Auth event list invalid");
                    }

                    events_in_reverse_order.push((next_id.clone(), value));
                    events_all.insert(next_id);
                }
                Err(_) => {
                    warn!("Failed to fetch event: {}", next_id);
                    back_off((*next_id).to_owned());
                }
            }
        }
        events_with_auth_events.push((id, None, events_in_reverse_order));
    }

    let mut pdus = Vec::with_capacity(events_with_auth_events.len());
    for (id, local_pdu, events_in_reverse_order) in events_with_auth_events {
        // a. Look in the main timeline (pduid_pdu tree)
        // b. Look at outlier pdu tree (get_pdu_json checks both)
        if let Some(local_pdu) = local_pdu {
            trace!("Found {id} in db");
            pdus.push((local_pdu.clone(), None, None));
        }
        for (next_id, value) in events_in_reverse_order.into_iter().rev() {
            if let Some((time, tries)) = crate::BAD_EVENT_RATE_LIMITER.read().unwrap().get(&*next_id) {
                // Exponential backoff
                let mut min_elapsed_duration = Duration::from_secs(5 * 60) * (*tries) * (*tries);
                if min_elapsed_duration > Duration::from_secs(60 * 60 * 24) {
                    min_elapsed_duration = Duration::from_secs(60 * 60 * 24);
                }

                if time.elapsed() < min_elapsed_duration {
                    info!("Backing off from {}", next_id);
                    continue;
                }
            }

            if let Ok(pdu) = timeline::get_pdu(&next_id) {
                pdus.push((pdu, Some(value), None));
                continue;
            }
            match process_to_outlier_pdu(
                origin,
                &next_id,
                room_id,
                room_version_id,
                value,
                &mut Default::default(),
            )
            .await
            {
                Ok((pdu, json, guard)) => {
                    if next_id == *id {
                        pdus.push((pdu, Some(json), guard));
                    }
                }
                Err(e) => {
                    warn!("authentication of event {} failed: {:?}", next_id, e);
                    back_off((*next_id).to_owned());
                }
            }
        }
    }
    Ok(pdus)
}

pub async fn fetch_and_process_missing_prev_events(
    origin: &ServerName,
    room_id: &RoomId,
    _room_version_id: &RoomVersionId,
    incoming_pdu: &PduEvent,
    known_events: &mut HashSet<OwnedEventId>,
) -> AppResult<()> {
<<<<<<< HEAD
    let _conf = crate::config();
=======
>>>>>>> e5e313bb
    let room_version_id = &room::get_version(room_id)?;

    let min_depth = timeline::first_pdu_in_room(room_id)
        .ok()
        .and_then(|pdu| pdu.map(|p| p.depth))
        .unwrap_or(0);
    let forward_extremities = room::state::get_forward_extremities(room_id)?;
    let mut fetched_events = IndexMap::with_capacity(10);

    let mut missing_stack = IndexMap::new();
    missing_stack.insert(incoming_pdu.event_id.clone(), incoming_pdu.prev_events.clone());

    while let Some((event_id, prev_events)) = missing_stack.pop() {
        let mut earliest_events = forward_extremities.clone();
        earliest_events.extend(known_events.iter().cloned());
        let missing_events = prev_events
            .into_iter()
            .filter(|id| !earliest_events.contains(id) && !fetched_events.contains_key(id))
            .collect::<Vec<_>>();
        if missing_events.is_empty() {
            continue;
        }

        let request = missing_events_request(
            &origin.origin().await,
            room_id,
            MissingEventsReqBody {
                limit: 10,
                min_depth,
                earliest_events,
                latest_events: vec![incoming_pdu.event_id.clone()],
            },
        )?
        .into_inner();

        known_events.insert(event_id.clone());
        let res_body = crate::sending::send_federation_request(&origin, request)
            .await?
            .json::<MissingEventsResBody>()
            .await?;

        for event in res_body.events {
            let (event_id, event_val, _room_id, _room_version_id) = crate::parse_incoming_pdu(&event)?;

            if fetched_events.contains_key(&event_id)
                || missing_stack.contains_key(&event_id)
                || incoming_pdu.event_id == event_id
                || known_events.contains(&event_id)
            {
                continue;
            }

            let prev_events = event_val
                .get("prev_events")
                .and_then(|v| v.as_array())
                .map(|a| {
                    a.iter()
                        .filter_map(|v| v.as_str().and_then(|id| OwnedEventId::try_from(id).ok()))
                        .collect::<Vec<_>>()
                })
                .unwrap_or_default();

            if !prev_events.contains(&incoming_pdu.event_id) {
                let prev_events = prev_events
                    .into_iter()
                    .filter_map(|id| {
                        if !fetched_events.contains_key(&id)
                            && !missing_stack.contains_key(&id)
                            && incoming_pdu.event_id != id
                            && !known_events.contains(&id)
                            && !missing_events.contains(&id)
                        {
                            Some(id)
                        } else {
                            None
                        }
                    })
                    .collect::<Vec<_>>();
                if !prev_events.is_empty() && !missing_events.contains(&event_id) && !known_events.contains(&event_id) {
                    missing_stack.insert(event_id.clone(), prev_events);
                }
                fetched_events.insert(event_id.clone(), event_val);
            }
            known_events.insert(event_id.clone());
        }
    }

    known_events.insert(incoming_pdu.event_id.clone());
    fetched_events.sort_by(|_x1, v1, _k2, v2| {
        let depth1 = v1.get("depth").and_then(|v| v.as_integer()).unwrap_or(0);
        let depth2 = v2.get("depth").and_then(|v| v.as_integer()).unwrap_or(0);
        depth1.cmp(&depth2)
    });
    Box::pin(async move {
        for (event_id, event_val) in fetched_events {
            if !diesel_exists!(
                events::table
                    .filter(events::id.eq(&event_id))
                    .filter(events::room_id.eq(&room_id)),
                &mut connect()?
            )? {
                process_pulled_pdu(
                    origin,
                    &event_id,
                    &room_id,
                    &room_version_id,
                    event_val.clone(),
                    known_events,
                )
                .await?;
            }
        }
        Ok::<_, AppError>(())
    })
    .await?;

    Ok(())
}

pub async fn fetch_and_process_auth_chain(origin: &ServerName, room_id: &RoomId, event_id: &EventId) -> AppResult<()> {
    let request = event_authorization_request(&origin.origin().await, room_id, event_id)?.into_inner();
    let res_body = crate::sending::send_federation_request(&origin, request)
        .await?
        .json::<EventAuthorizationResBody>()
        .await?;
    Box::pin(async move {
        let mut known_events = HashSet::new();
        for event in res_body.auth_chain {
            let (event_id, event_value, room_id, room_version_id) = crate::parse_incoming_pdu(&event)?;
            if !diesel_exists!(
                events::table
                    .filter(events::id.eq(&event_id))
                    .filter(events::room_id.eq(&room_id)),
                &mut connect()?
            )? {
                process_to_outlier_pdu(
                    origin,
                    &event_id,
                    &room_id,
                    &room_version_id,
                    event_value,
                    &mut known_events,
                )
                .await?;
            }
        }
        Ok::<_, AppError>(())
    })
    .await?;
    Ok(())
}

/// Returns Ok if the acl allows the server
pub fn acl_check(server_name: &ServerName, room_id: &RoomId) -> AppResult<()> {
    let acl_event = match room::get_state(room_id, &StateEventType::RoomServerAcl, "", None) {
        Ok(acl) => acl,
        Err(_) => return Ok(()),
    };

    let acl_event_content: RoomServerAclEventContent = match acl_event.get_content::<RoomServerAclEventContent>() {
        Ok(content) => content,
        Err(_) => {
            warn!("invalid ACL event");
            return Ok(());
        }
    };

    if acl_event_content.allow.is_empty() {
        // Ignore broken acl events
        return Ok(());
    }

    if acl_event_content.is_allowed(server_name) {
        Ok(())
    } else {
        info!("server {} was denied by room ACL in {}", server_name, room_id);
        Err(MatrixError::forbidden("server was denied by room ACL", None).into())
    }
}

fn check_room_id(room_id: &RoomId, pdu: &PduEvent) -> AppResult<()> {
    if pdu.room_id != room_id {
        warn!("found event from room {} in room {}", pdu.room_id, room_id);
        return Err(MatrixError::invalid_param("Event has wrong room id").into());
    }
    Ok(())
}<|MERGE_RESOLUTION|>--- conflicted
+++ resolved
@@ -409,10 +409,6 @@
         return Err(MatrixError::invalid_param("Event has been soft failed").into());
     }
     info!("Upgrading {} to timeline pdu", incoming_pdu.event_id);
-<<<<<<< HEAD
-    let _timer = Instant::now();
-=======
->>>>>>> e5e313bb
     let room_version_id = &room::get_version(room_id)?;
     let room_version = RoomVersion::new(&room_version_id).expect("room version is supported");
 
@@ -802,10 +798,6 @@
     incoming_pdu: &PduEvent,
     known_events: &mut HashSet<OwnedEventId>,
 ) -> AppResult<()> {
-<<<<<<< HEAD
-    let _conf = crate::config();
-=======
->>>>>>> e5e313bb
     let room_version_id = &room::get_version(room_id)?;
 
     let min_depth = timeline::first_pdu_in_room(room_id)
