--- conflicted
+++ resolved
@@ -355,10 +355,6 @@
     state_key: &str,
 ) -> AppResult<Option<Arc<EventId>>> {
     if let Some(state_key_id) = get_field_id(event_type, state_key)? {
-<<<<<<< HEAD
-=======
-        println!("========frame_id:{frame_id}  state_key_id: {state_key_id}");
->>>>>>> 2e93506c
         let full_state = load_frame_info(frame_id)?.pop().expect("there is always one layer").1;
         Ok(full_state
             .iter()
