--- conflicted
+++ resolved
@@ -449,7 +449,6 @@
         .map_or(Ok(None), |event_id| crate::room::timeline::get_pdu(&event_id))
 }
 
-<<<<<<< HEAD
 // /// Returns a single PDU from `room_id` with key (`event_type`, `state_key`).
 // pub fn get_state(
 //     room_id: &RoomId,
@@ -473,13 +472,6 @@
         return Ok(None);
     };
     get_state(frame_id, event_type, state_key)
-=======
-pub fn get_room_pdu(room_id: &RoomId, event_type: &StateEventType, state_key: &str) -> AppResult<Option<PduEvent>> {
-    let Some(frame_id) = get_room_frame_id(room_id, None)? else {
-        return Ok(None);
-    };
-    get_pdu(frame_id, event_type, state_key)
->>>>>>> acd3f020
 }
 
 /// Get membership for given user in state
@@ -877,11 +869,7 @@
 /// See <https://spec.matrix.org/latest/appendices/#routing>
 #[tracing::instrument(level = "trace")]
 pub fn servers_route_via(room_id: &RoomId) -> AppResult<Vec<OwnedServerName>> {
-<<<<<<< HEAD
     let Some(pdu) = crate::room::state::get_room_state(room_id, &StateEventType::RoomPowerLevels, "", None)? else {
-=======
-    let Some(pdu) = crate::room::state::get_room_pdu(room_id, &StateEventType::RoomPowerLevels, "")? else {
->>>>>>> acd3f020
         return Ok(Vec::new());
     };
 
