use std::collections::{hash_map::Entry, BTreeMap, BTreeSet, HashMap, HashSet};
use std::future::Future;
use std::time::{Duration, Instant};

use diesel::prelude::*;
use tokio::sync::watch::Sender;

use crate::core::client::filter::{FilterDefinition, LazyLoadOptions};
use crate::core::client::sync_events::{
    EphemeralV3, FilterV3, GlobalAccountDataV3, InviteStateV3, InvitedRoomV3, JoinedRoomV3, LeftRoomV3, PresenceV3,
    RoomAccountDataV3, RoomSummaryV3, RoomsV3, StateV3, SyncEventsReqArgsV3, SyncEventsResBodyV3, TimelineV3,
    ToDeviceV3, UnreadNotificationsCount,
};
use crate::core::device::DeviceLists;
use crate::core::events::room::member::{MembershipState, RoomMemberEventContent};
use crate::core::events::{StateEventType, TimelineEventType};
use crate::core::identifiers::*;
use crate::core::serde::RawJson;
use crate::event::PduEvent;
use crate::room::state::DbRoomStateField;
use crate::schema::*;
use crate::{db, AppError, AppResult};

#[tracing::instrument(skip_all)]
pub fn sync_events(
    sender_id: OwnedUserId,
    sender_device_id: OwnedDeviceId,
    mut args: SyncEventsReqArgsV3,
    tx: Sender<Option<AppResult<SyncEventsResBodyV3>>>,
) -> impl Future<Output = AppResult<()>> {
    Box::pin(async move {
        // Setup watchers, so if there's no response, we can wait for them
        let watcher = crate::watch(&sender_id, &sender_device_id);

        let curr_sn = crate::curr_sn()?;
        let since_sn = args.since.as_ref().and_then(|s| s.parse().ok()).unwrap_or_default();
        let next_batch = curr_sn + 1;

        // Load filter
        let filter = match &args.filter {
            None => FilterDefinition::default(),
            Some(FilterV3::FilterDefinition(filter)) => filter.to_owned(),
            Some(FilterV3::FilterId(filter_id)) => {
                crate::user::get_filter(&sender_id, filter_id.parse::<i64>().unwrap_or_default())?.unwrap_or_default()
            }
        };

        let (lazy_load_enabled, lazy_load_send_redundant) = match filter.room.state.lazy_load_options {
            LazyLoadOptions::Enabled {
                include_redundant_members: redundant,
            } => (true, redundant),
            _ => (false, false),
        };

        let full_state = args.full_state;

        let mut joined_rooms = BTreeMap::new();
        let mut presence_updates = HashMap::new();
        let mut left_users = HashSet::new(); // Users that have left any encrypted rooms the sender was in
        let mut device_list_updates = HashSet::new();
        let mut device_list_left = HashSet::new();

        // Look for device list updates of this account
        device_list_updates.extend(crate::user::get_keys_changed_users(&sender_id, since_sn, None)?);

        let all_joined_rooms = crate::user::joined_rooms(&sender_id, 0)?;
        for room_id in all_joined_rooms {
            let joined_room = match load_joined_room(
                &sender_id,
                &sender_device_id,
                &room_id,
                since_sn,
                next_batch,
                lazy_load_enabled,
                lazy_load_send_redundant,
                full_state,
                &mut device_list_updates,
                &mut left_users,
            )
            .await
            {
                Ok(joined_room) => joined_room,
                Err(e) => {
                    tracing::error!(error = ?e, "load joined room failed");
                    continue;
                }
            };
            if !joined_room.is_empty() {
                joined_rooms.insert(room_id.to_owned(), joined_room);
            }

            if crate::allow_local_presence() {
                // Take presence updates from this room
                for (user_id, presence_event) in crate::user::presences_since(&room_id, since_sn)? {
                    if user_id == sender_id {
                        continue;
                    }
                    match presence_updates.entry(user_id) {
                        Entry::Vacant(slot) => {
                            slot.insert(presence_event);
                        }
                        Entry::Occupied(mut slot) => {
                            let curr_event = slot.get_mut();
                            let curr_content = &mut curr_event.content;
                            let new_content = presence_event.content;

                            // Update existing presence event with more info
                            curr_content.presence = new_content.presence;
                            curr_content.status_msg = new_content.status_msg.or(curr_content.status_msg.take());
                            curr_content.last_active_ago = new_content.last_active_ago.or(curr_content.last_active_ago);
                            curr_content.display_name = new_content.display_name.or(curr_content.display_name.take());
                            curr_content.avatar_url = new_content.avatar_url.or(curr_content.avatar_url.take());
                            curr_content.currently_active =
                                new_content.currently_active.or(curr_content.currently_active);
                        }
                    }
                }
            }
        }

        let mut left_rooms = BTreeMap::new();
        let all_left_rooms = crate::room::rooms_left(&sender_id)?;

        for room_id in all_left_rooms.keys() {
            let mut left_state_events = Vec::new();

            let left_count = crate::room::get_left_sn(&room_id, &sender_id)?;

            // // Left before last sync
            // if Some(since_sn) >= left_count {
            //     continue;
            // }

            let since_frame_id = crate::room::user::get_last_event_frame_id(&room_id, since_sn)?;

            let since_state_ids = match since_frame_id {
                Some(s) => crate::room::state::get_full_state_ids(s)?,
                None => HashMap::new(),
            };

            let Some(curr_frame_id) = crate::room::state::get_room_frame_id(room_id)? else {
                continue;
            };
            let Some(left_event_id) =
                crate::room::state::get_state_event_id(curr_frame_id, &StateEventType::RoomMember, sender_id.as_str())?
            else {
                error!("Left room but no left state event");
                continue;
            };

            let left_frame_id = match crate::room::state::get_pdu_frame_id(&left_event_id)? {
                Some(s) => s,
                None => {
                    error!("Leave event has no state");
                    continue;
                }
            };
            if left_frame_id < since_frame_id.unwrap_or_default() || since_frame_id.is_none() {
                continue;
            }

            let mut left_state_ids = crate::room::state::get_full_state_ids(left_frame_id)?;
            let leave_state_key_id =
                crate::room::state::ensure_field_id(&StateEventType::RoomMember, sender_id.as_str())?;
            left_state_ids.insert(leave_state_key_id, left_event_id);

            for (key, event_id) in left_state_ids {
                if full_state || since_state_ids.get(&key) != Some(&event_id) {
                    let DbRoomStateField {
                        event_type, state_key, ..
                    } = crate::room::state::get_field(key)?;

                    if !lazy_load_enabled
                    || event_type != StateEventType::RoomMember
                    || full_state
                    // TODO: Delete the following line when this is resolved: https://github.com/vector-im/element-web/issues/22565
                    || sender_id == state_key
                    {
                        let pdu = match crate::room::timeline::get_pdu(&event_id)? {
                            Some(pdu) => pdu,
                            None => {
                                error!("Pdu in state not found: {}", event_id);
                                continue;
                            }
                        };

                        left_state_events.push(pdu.to_sync_state_event());
                    }
                }
            }

            left_rooms.insert(
                room_id.to_owned(),
                LeftRoomV3 {
                    account_data: RoomAccountDataV3 { events: Vec::new() },
                    timeline: TimelineV3 {
                        limited: false,
                        prev_batch: Some(since_sn.to_string()),
                        events: Vec::new(),
                    },
                    state: StateV3 {
                        events: left_state_events,
                    },
                },
            );
        }

        let invited_rooms: BTreeMap<_, _> = crate::user::invited_rooms(&sender_id, since_sn)?
            .into_iter()
            .map(|(room_id, invite_state_events)| {
                (
                    room_id,
                    InvitedRoomV3 {
                        invite_state: InviteStateV3 {
                            events: invite_state_events,
                        },
                    },
                )
            })
            .collect();

        for left_room in left_rooms.keys() {
            let left_users = crate::room::get_joined_users(left_room)?;
            for user_id in left_users {
                let dont_share_encrypted_room =
                    crate::room::user::get_shared_rooms(vec![sender_id.clone(), user_id.clone()])?
                        .into_iter()
                        .filter_map(|other_room_id| {
                            Some(
                                crate::room::state::get_state(&other_room_id, &StateEventType::RoomEncryption, "")
                                    .ok()?
                                    .is_some(),
                            )
                        })
                        .all(|encrypted| !encrypted);
                // If the user doesn't share an encrypted room with the target anymore, we need to tell
                // them
                if dont_share_encrypted_room {
                    device_list_left.insert(user_id);
                }
            }
        }
        for user_id in left_users {
            let dont_share_encrypted_room =
                crate::room::user::get_shared_rooms(vec![sender_id.clone(), user_id.clone()])?
                    .into_iter()
                    .filter_map(|other_room_id| {
                        Some(
                            crate::room::state::get_state(&other_room_id, &StateEventType::RoomEncryption, "")
                                .ok()?
                                .is_some(),
                        )
                    })
                    .all(|encrypted| !encrypted);
            // If the user doesn't share an encrypted room with the target anymore, we need to tell
            // them
            if dont_share_encrypted_room {
                device_list_left.insert(user_id);
            }
        }

        // Remove all to-device events the device received *last time*
        crate::user::remove_to_device_events(&sender_id, &sender_device_id, since_sn - 1)?;

        let response = SyncEventsResBodyV3 {
            next_batch: next_batch.to_string(),
            rooms: RoomsV3 {
                leave: left_rooms,
                join: joined_rooms,
                invite: invited_rooms,
                knock: BTreeMap::new(), // TODO
            },
            presence: PresenceV3 {
                events: presence_updates
                    .into_values()
                    .map(|v| RawJson::new(&v).expect("PresenceEvent always serializes successfully"))
                    .collect(),
            },
            account_data: GlobalAccountDataV3 {
                events: crate::user::get_data_changes(None, &sender_id, since_sn)?
                    .into_iter()
                    .filter_map(|(_, v)| {
                        serde_json::from_str(v.inner().get())
                            .map_err(|_| AppError::public("Invalid account event in database."))
                            .ok()
                    })
                    .collect(),
            },
            device_lists: DeviceLists {
                changed: device_list_updates.into_iter().collect(),
                left: device_list_left.into_iter().collect(),
            },
            device_one_time_keys_count: { crate::user::count_one_time_keys(&sender_id, &sender_device_id)? },
            to_device: ToDeviceV3 {
                events: crate::user::get_to_device_events(&sender_id, &sender_device_id)?,
            },
            // Fallback keys are not yet supported
            device_unused_fallback_key_types: None,
        };

        // TODO: Retry the endpoint instead of returning (waiting for #118)
        let r = if !full_state
            && response.rooms.is_empty()
            && response.presence.is_empty()
            && response.account_data.is_empty()
            && response.device_lists.is_empty()
            && response.to_device.is_empty()
        {
            // Hang a few seconds so requests are not spammed
            // Stop hanging if new info arrives
            let mut duration = args.timeout.unwrap_or_default();
            if duration.as_secs() <= 0 {
                Ok((response, false))
            } else {
                if duration.as_secs() > 30 {
                    duration = Duration::from_secs(30);
                }
                let now = Instant::now();
                match tokio::time::timeout(duration, watcher).await {
                    Ok(_) => {
                        args.timeout = Some(duration - now.elapsed().max(Duration::from_secs(5)));
                        return sync_events(sender_id, sender_device_id, args, tx).await;
                    }
                    Err(_) => {
                        Ok((response, false))
                    }
                }
            }
        } else {
            Ok((response, since_sn != next_batch)) // Only cache if we made progress
        };

        if let Ok((_, caching_allowed)) = r {
            if !caching_allowed {
                match crate::SYNC_RECEIVERS
                    .write()
                    .unwrap()
                    .entry((sender_id.clone(), sender_device_id.clone()))
                {
                    Entry::Occupied(o) => {
                        // Only remove if the device didn't start a different /sync already
                        if o.get().0 == args.since {
                            o.remove();
                        }
                    }
                    Entry::Vacant(_) => {}
                }
            }
        }

        let _ = tx.send(Some(r.map(|(r, _)| r)));
        Ok(())
    })
}

#[tracing::instrument(skip_all)]
async fn load_joined_room(
    sender_id: &UserId,
    sender_device_id: &DeviceId,
    room_id: &RoomId,
    since_sn: i64,
    next_batch: i64,
    lazy_load_enabled: bool,
    lazy_load_send_redundant: bool,
    full_state: bool,
    device_list_updates: &mut HashSet<OwnedUserId>,
    left_users: &mut HashSet<OwnedUserId>,
) -> AppResult<JoinedRoomV3> {
    if since_sn > crate::curr_sn()? {
        return Ok(JoinedRoomV3::default());
    }

<<<<<<< HEAD
    let (timeline_pdus, limited) = load_timeline(sender_id, room_id, since_sn, 50)?;
=======
    let (timeline_pdus, limited) = load_timeline(sender_id, room_id, since_sn, 200)?;
>>>>>>> 82ba2eaa

    let send_notification_counts =
        !timeline_pdus.is_empty() || crate::room::user::last_notification_read(sender_id, &room_id)? > since_sn;

    let mut timeline_users = HashSet::new();
    for (_, event) in &timeline_pdus {
        timeline_users.insert(event.sender.as_str().to_owned());
    }

    crate::room::lazy_loading::lazy_load_confirm_delivery(sender_id, &sender_device_id, &room_id, since_sn)?;

    // Database queries:
    let current_frame_id = if let Some(s) = crate::room::state::get_room_frame_id(&room_id)? {
        s
    } else {
        error!("Room {} has no state", room_id);
        return Err(AppError::public("Room has no state"));
    };

    let since_frame_id = crate::room::user::get_last_event_frame_id(&room_id, since_sn)?;
    let (heroes, joined_member_count, invited_member_count, joined_since_last_sync, state_events) = if timeline_pdus
        .is_empty()
        && (since_frame_id == Some(current_frame_id) || since_frame_id.is_none())
    {
        // No state changes
        (Vec::new(), None, None, false, Vec::new())
    } else {
        // Calculates joined_member_count, invited_member_count and heroes
        let calculate_counts = || {
            let joined_member_count = crate::room::joined_member_count(&room_id).unwrap_or(0);
            let invited_member_count = crate::room::invited_member_count(&room_id).unwrap_or(0);

            // Recalculate heroes (first 5 members)
            let mut heroes = Vec::new();

            if joined_member_count + invited_member_count <= 5 {
                // Go through all PDUs and for each member event, check if the user is still joined or
                // invited until we have 5 or we reach the end

                for hero in crate::room::timeline::all_pdus(sender_id, &room_id)?
                    .into_iter() // Ignore all broken pdus
                    .filter(|(_, pdu)| pdu.kind == TimelineEventType::RoomMember)
                    .map(|(_, pdu)| {
                        let content: RoomMemberEventContent = serde_json::from_str(pdu.content.get())
                            .map_err(|_| AppError::public("Invalid member event in database."))?;

                        if let Some(state_key) = &pdu.state_key {
                            let user_id = UserId::parse(state_key.clone())
                                .map_err(|_| AppError::public("Invalid UserId in member PDU."))?;

                            // The membership was and still is invite or join
                            if matches!(content.membership, MembershipState::Join | MembershipState::Invite)
                                && (crate::room::is_joined(&user_id, &room_id)?
                                    || crate::room::is_invited(&user_id, &room_id)?)
                            {
                                Ok::<_, AppError>(Some(state_key.clone()))
                            } else {
                                Ok(None)
                            }
                        } else {
                            Ok(None)
                        }
                    })
                    // Filter out buggy users
                    .filter_map(|u| u.ok())
                    // Filter for possible heroes
                    .flatten()
                {
                    if heroes.contains(&hero) || hero == sender_id.as_str() {
                        continue;
                    }

                    heroes.push(hero);
                }
            }

            Ok::<_, AppError>((Some(joined_member_count), Some(invited_member_count), heroes))
        };

        let joined_since_last_sync = crate::room::user::joined_sn(sender_id, room_id)? >= since_sn;

        if since_sn == 0 || joined_since_last_sync {
            // Probably since = 0, we will do an initial sync
            let (joined_member_count, invited_member_count, heroes) = calculate_counts()?;

            let current_state_ids = crate::room::state::get_full_state_ids(current_frame_id)?;

            let mut state_events = Vec::new();
            let mut lazy_loaded = HashSet::new();

            for (state_key_id, id) in current_state_ids {
                let DbRoomStateField {
                    event_type, state_key, ..
                } = crate::room::state::get_field(state_key_id)?;

                if event_type != StateEventType::RoomMember {
                    let pdu = match crate::room::timeline::get_pdu(&id)? {
                        Some(pdu) => pdu,
                        None => {
                            error!("Pdu in state not found: {}", id);
                            continue;
                        }
                    };
                    state_events.push(pdu);
                } else if !lazy_load_enabled
                    || full_state
                    || timeline_users.contains(&state_key)
                    // TODO: Delete the following line when this is resolved: https://github.com/vector-im/element-web/issues/22565
                    || *sender_id == state_key
                {
                    let pdu = match crate::room::timeline::get_pdu(&id)? {
                        Some(pdu) => pdu,
                        None => {
                            error!("Pdu in state not found: {}", id);
                            continue;
                        }
                    };

                    // This check is in case a bad user ID made it into the database
                    if let Ok(uid) = UserId::parse(&state_key) {
                        lazy_loaded.insert(uid);
                    }
                    state_events.push(pdu);
                }
            }

            // Reset lazy loading because this is an initial sync
            crate::room::lazy_loading::lazy_load_reset(sender_id, sender_device_id, &room_id)?;

            // The state_events above should contain all timeline_users, let's mark them as lazy
            // loaded.
            crate::room::lazy_loading::lazy_load_mark_sent(
                sender_id,
                sender_device_id,
                &room_id,
                lazy_loaded,
                next_batch,
            );

            if joined_since_last_sync {
                // && encrypted_room || new_encrypted_room {
                // If the user is in a new encrypted room, give them all joined users
                device_list_updates.extend(
                    crate::room::get_joined_users(&room_id)?.into_iter().filter(|user_id| {
                        // Don't send key updates from the sender to the sender
                        sender_id != user_id
                    }), // .filter(|user_id| {
                        // Only send keys if the sender doesn't share an encrypted room with the target already
                        // !share_encrypted_room(sender_id, user_id, &room_id).unwrap_or(false)
                        // }),
                );
            }
            (heroes, joined_member_count, invited_member_count, true, state_events)
        } else if let Some(since_frame_id) = since_frame_id {
            // Incremental /sync
            let mut state_events = Vec::new();
            let mut lazy_loaded = HashSet::new();

            if since_frame_id != current_frame_id {
                let current_state_ids = crate::room::state::get_full_state_ids(current_frame_id)?;
                let since_state_ids = crate::room::state::get_full_state_ids(since_frame_id)?;

                for (key, id) in current_state_ids {
                    if full_state || since_state_ids.get(&key) != Some(&id) {
                        let pdu = match crate::room::timeline::get_pdu(&id)? {
                            Some(pdu) => pdu,
                            None => {
                                error!("Pdu in state not found: {}", id);
                                continue;
                            }
                        };

                        if pdu.kind == TimelineEventType::RoomMember {
                            match UserId::parse(pdu.state_key.as_ref().expect("State event has state key").clone()) {
                                Ok(state_key_user_id) => {
                                    lazy_loaded.insert(state_key_user_id);
                                }
                                Err(e) => error!("Invalid state key for member event: {}", e),
                            }
                        }

                        state_events.push(pdu);
                    }
                }
            }

            for (_, event) in &timeline_pdus {
                if lazy_loaded.contains(&event.sender) {
                    continue;
                }

                if !crate::room::lazy_loading::lazy_load_was_sent_before(
                    sender_id,
                    sender_device_id,
                    &room_id,
                    &event.sender,
                )? || lazy_load_send_redundant
                {
                    if let Some(member_event) =
                        crate::room::state::get_state(&room_id, &StateEventType::RoomMember, event.sender.as_str())?
                    {
                        lazy_loaded.insert(event.sender.clone());
                        state_events.push(member_event);
                    }
                }
            }

            crate::room::lazy_loading::lazy_load_mark_sent(
                sender_id,
                sender_device_id,
                &room_id,
                lazy_loaded,
                next_batch,
            );

            let encrypted_room =
                crate::room::state::get_pdu(current_frame_id, &StateEventType::RoomEncryption, "")?.is_some();

            let since_encryption = crate::room::state::get_pdu(since_frame_id, &StateEventType::RoomEncryption, "")?;

            // Calculations:
            let new_encrypted_room = encrypted_room && since_encryption.is_none();

            let send_member_count = state_events
                .iter()
                .any(|event| event.kind == TimelineEventType::RoomMember);

            // if encrypted_room {
            for state_event in &state_events {
                if state_event.kind != TimelineEventType::RoomMember {
                    continue;
                }

                if let Some(state_key) = &state_event.state_key {
                    let user_id = UserId::parse(state_key.clone())
                        .map_err(|_| AppError::public("Invalid UserId in member PDU."))?;

                    if user_id == sender_id {
                        continue;
                    }

                    let new_membership = serde_json::from_str::<RoomMemberEventContent>(state_event.content.get())
                        .map_err(|_| AppError::public("Invalid PDU in database."))?
                        .membership;

                    match new_membership {
                        MembershipState::Join => {
                            // A new user joined an encrypted room
                            // if !share_encrypted_room(sender_id, &user_id, &room_id)? {
                            if !crate::room::user::get_shared_rooms(vec![sender_id.to_owned(), user_id.to_owned()])?
                                .is_empty()
                            {
                                device_list_updates.insert(user_id);
                            }
                        }
                        MembershipState::Leave => {
                            // Write down users that have left encrypted rooms we are in
                            left_users.insert(user_id);
                        }
                        _ => {}
                    }
                }
            }
            // }

            if joined_since_last_sync {
                // && encrypted_room || new_encrypted_room {
                // If the user is in a new encrypted room, give them all joined users
                device_list_updates.extend(
                    crate::room::get_joined_users(&room_id)?.into_iter().filter(|user_id| {
                        // Don't send key updates from the sender to the sender
                        sender_id != user_id
                    }), // .filter(|user_id| {
                        // Only send keys if the sender doesn't share an encrypted room with the target already
                        // !share_encrypted_room(sender_id, user_id, &room_id).unwrap_or(false)
                        // }),
                );
            }

            let (joined_member_count, invited_member_count, heroes) = if send_member_count {
                calculate_counts()?
            } else {
                (None, None, Vec::new())
            };

            (
                heroes,
                joined_member_count,
                invited_member_count,
                joined_since_last_sync,
                state_events,
            )
        } else {
            (Vec::new(), None, None, false, Vec::new())
        }
    };

    // Look for device list updates in this room
    device_list_updates.extend(crate::room::keys_changed_users(room_id, since_sn, None)?);

    let notification_count = if send_notification_counts {
        Some(
            crate::room::user::notification_count(sender_id, &room_id)?
                .try_into()
                .expect("notification count can't go that high"),
        )
    } else {
        None
    };

    let highlight_count = if send_notification_counts {
        Some(
            crate::room::user::highlight_count(sender_id, &room_id)?
                .try_into()
                .expect("highlight count can't go that high"),
        )
    } else {
        None
    };

    let prev_batch = timeline_pdus.first().map(|(sn, _)| sn.to_string());

    let room_events: Vec<_> = timeline_pdus.iter().map(|(_, pdu)| pdu.to_sync_room_event()).collect();

    let mut edus: Vec<_> = crate::room::receipt::read_receipts(&room_id, since_sn)?
        .into_iter() // Filter out buggy events
        .map(|(_, _, v)| v)
        .collect();

    if crate::room::typing::last_typing_update(&room_id).await? >= since_sn {
        edus.push(
            serde_json::from_str(&serde_json::to_string(
                &crate::room::typing::all_typings(&room_id).await?,
            )?)
            .expect("event is valid, we just created it"),
        );
    }

    let account_events = crate::user::get_data_changes(Some(&room_id), sender_id, since_sn)?
        .into_iter()
        .filter_map(|(_, v)| match serde_json::from_str(v.inner().get()) {
            Ok(event) => Some(event),
            Err(e) => {
                tracing::error!(error = ?e, "Invalid account event in database.");
                None
            }
        })
        .collect();
    Ok(JoinedRoomV3 {
        account_data: RoomAccountDataV3 { events: account_events },
        summary: RoomSummaryV3 {
            heroes,
            joined_member_count: joined_member_count.map(|n| (n as u32).into()),
            invited_member_count: invited_member_count.map(|n| (n as u32).into()),
        },
        unread_notifications: UnreadNotificationsCount {
            highlight_count,
            notification_count,
        },
        timeline: TimelineV3 {
            limited: limited || joined_since_last_sync,
            prev_batch,
            events: room_events,
        },
        state: StateV3 {
            events: state_events.iter().map(|pdu| pdu.to_sync_state_event()).collect(),
        },
        ephemeral: EphemeralV3 { events: edus },
        unread_thread_notifications: BTreeMap::new(),
        unread_count: None,
    })
}

#[tracing::instrument]
pub(crate) fn load_timeline(
    user_id: &UserId,
    room_id: &RoomId,
    occur_sn: i64,
    limit: usize,
) -> AppResult<(Vec<(i64, PduEvent)>, bool)> {
    let mut timeline_pdus = crate::room::timeline::get_pdus_forward(user_id, &room_id, occur_sn, limit + 1, None)?;

    if timeline_pdus.len() > limit {
        timeline_pdus.pop();
        Ok((timeline_pdus, true))
    } else {
        Ok((timeline_pdus, false))
    }
}

#[tracing::instrument]
pub(crate) fn share_encrypted_room(sender_id: &UserId, user_id: &UserId, ignore_room: &RoomId) -> AppResult<bool> {
    let shared_rooms = crate::room::user::get_shared_rooms(vec![sender_id.to_owned(), user_id.to_owned()])?
        .into_iter()
        .filter(|room_id| room_id != ignore_room)
        .filter_map(|other_room_id| {
            Some(
                crate::room::state::get_state(&other_room_id, &StateEventType::RoomEncryption, "")
                    .ok()?
                    .is_some(),
            )
        })
        .any(|encrypted| encrypted);

    Ok(shared_rooms)
}<|MERGE_RESOLUTION|>--- conflicted
+++ resolved
@@ -370,11 +370,7 @@
         return Ok(JoinedRoomV3::default());
     }
 
-<<<<<<< HEAD
     let (timeline_pdus, limited) = load_timeline(sender_id, room_id, since_sn, 50)?;
-=======
-    let (timeline_pdus, limited) = load_timeline(sender_id, room_id, since_sn, 200)?;
->>>>>>> 82ba2eaa
 
     let send_notification_counts =
         !timeline_pdus.is_empty() || crate::room::user::last_notification_read(sender_id, &room_id)? > since_sn;
