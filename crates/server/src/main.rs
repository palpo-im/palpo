--- conflicted
+++ resolved
@@ -152,11 +152,7 @@
     crate::sending::guard::start();
 
     let router = routing::router();
-<<<<<<< HEAD
-    let _doc = OpenApi::new("palpo api", "0.0.1").merge_router(&router);
-=======
     // let doc = OpenApi::new("palpo api", "0.0.1").merge_router(&router);
->>>>>>> e5e313bb
     // let router = router
     //     .unshift(doc.into_router("/api-doc/openapi.json"))
     //     .unshift(
