--- conflicted
+++ resolved
@@ -107,10 +107,6 @@
 /// Retrieves the current state of the room.
 #[endpoint]
 fn get_state_at_event(depot: &mut Depot, args: RoomStateAtEventReqArgs) -> JsonResult<RoomStateIdsResBody> {
-<<<<<<< HEAD
-    println!("gggggggggggggggggget_state_at_event");
-=======
->>>>>>> 128d16e9
     let origin = depot.origin()?;
 
     crate::federation::access_check(origin, &args.room_id, Some(&args.event_id))?;
