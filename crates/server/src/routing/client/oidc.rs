//! # OAuth/OIDC Authentication Module
//!
//! This module implements OAuth 2.0 Authorization Code flow with support for both
//! OpenID Connect (OIDC) providers and pure OAuth 2.0 providers for Matrix server authentication.
//!
//! ## Overview
//!
//! This authentication system allows users to log into the Matrix server using their
//! accounts from external identity providers (Google, GitHub, etc.), eliminating
//! the need for separate Matrix passwords. The implementation supports both:
//! - Standard OIDC providers (Google) with discovery endpoints
//! - Pure OAuth 2.0 providers (GitHub) with custom user info endpoints
//! Both follow the OAuth 2.0 Authorization Code flow with optional PKCE support.
//!
//! ## Authentication Flow Diagram
//!
//! ```text
//! ┌──────────┐     ┌──────────────┐     ┌──────────────────┐     ┌─────────────┐
//! │  Client  │────▶│ Palpo Server │────▶│ OAuth Provider   │────▶│  Database   │
//! │          │     │              │     │ (Google, GitHub) │     │             │
//! └──────────┘     └──────────────┘     └──────────────────┘     └─────────────┘
//!      │                   │                      │                      │
//!      │ 1. GET /oidc/auth │                      │                      │
//!      │──────────────────▶│                      │                      │
//!      │                   │ 2. Generate state    │                      │
//!      │                   │    & PKCE challenge  │                      │
//!      │                   │                      │                      │
//!      │ 3. Redirect to    │                      │                      │
//!      │    provider       │                      │                      │
//!      │◀──────────────────│                      │                      │
//!      │                                          │                      │
//!      │ 4. User authenticates & grants consent   │                      │
//!      │─────────────────────────────────────────▶│                      │
//!      │                                          │                      │
//!      │ 5. Callback with auth code               │                      │
//!      │─────────────────────────────────────────▶│                      │
//!      │                   │ 6. Exchange code     │                      │
//!      │                   │    for tokens        │                      │
//!      │                   │─────────────────────▶│                      │
//!      │                   │ 7. Access token      │                      │
//!      │                   │◀─────────────────────│                      │
//!      │                   │ 8. Fetch user info   │                      │
//!      │                   │─────────────────────▶│                      │
//!      │                   │ 9. User profile data │                      │
//!      │                   │◀─────────────────────│                      │
//!      │                   │ 10. Create/get user  │                      │
//!      │                   │─────────────────────────────────────────────▶│
//!      │                   │ 11. Matrix user &    │                      │
//!      │                   │     access token     │                      │
//!      │                   │◀─────────────────────────────────────────────│
//!      │ 12. Login success │                      │                      │
//!      │◀──────────────────│                      │                      │
//! ```
//!
//! ## Security Features
//!
//! ### CSRF Protection
//! - Random `state` parameter generated for each auth request
//! - State stored in HTTP-only, secure cookie with short expiration
//! - State validation on callback prevents CSRF attacks
//!
//! ### PKCE (Proof Key for Code Exchange)
//! - Optional code_verifier and code_challenge for enhanced security
//! - Protects against authorization code interception attacks
//! - Especially important for mobile and SPA clients
//!
//! ### Secure Cookie Settings
//! - HTTP-only cookies prevent XSS access
//! - Secure flag ensures HTTPS-only transmission in production
//! - SameSite=Lax provides CSRF protection
//! - Short expiration (10 minutes) limits exposure window
//!
//! ## Supported Providers
//!
//! This implementation supports:
//! - **Google OAuth 2.0**: Full OIDC compliance with discovery endpoint
//! - **GitHub OAuth**: OAuth 2.0 with custom user info endpoint (not OIDC-compliant)
//! - **Generic OIDC**: Any provider with .well-known/openid-configuration
//! 
//! ### Provider-specific handling:
//! 
//! #### GitHub OAuth
//! - Requires `Accept: application/json` header for token exchange
//! - Requires `User-Agent` header for API requests
//! - Uses different field names (id vs sub, avatar_url vs picture)
//! - **Important**: Email may be null if user has private email settings
//! 
//! #### Recommended GitHub Configuration
//! ```toml
//! [oidc]
//! user_mapping = "sub"  # Use GitHub ID instead of email
//! require_email_verified = false  # Allow users with private emails
//! user_prefix = "github_"  # Distinguish GitHub users
//! 
//! [oidc.providers.github]
//! issuer = "https://github.com"
//! scopes = ["read:user", "user:email"]  # Request email access (may still be private)
//! ```
//!
//! ## User ID Generation
//!
//! Matrix user IDs combine username with provider ID for security:
//! - Ensures uniqueness even if usernames change hands
//! - Prevents account takeover when users rename on GitHub
//! 
//! Examples:
//! - GitHub user "octocat" (ID 123) → `@octocat_123:server`
//! - Google user john@gmail.com → `@john_456789:server`
//! - No username/email → `@user_123456:server`

use cookie::time::Duration;
use reqwest;
use salvo::prelude::*;
use serde::{Deserialize, Serialize};
use sha2::Digest;
use std::collections::HashMap;
use url::Url;

use crate::{
    AppResult, JsonResult,
    config::{self, OidcProviderConfig},
    core::{MatrixError, OwnedDeviceId, OwnedUserId, UnixMillis},
    data::user::DbUser,
    json_ok,
};

/// OIDC session state for tracking authentication flow
///
/// This structure holds temporary data during the OAuth flow:
/// - CSRF protection via state parameter
/// - PKCE code verifier for enhanced security
/// - Provider selection for multi-provider setups
#[derive(Debug, Clone, Serialize, Deserialize)]
pub struct OidcSession {
    /// CSRF protection state parameter
    pub state: String,
    /// PKCE code verifier (if PKCE is enabled)
    pub code_verifier: Option<String>,
    /// Selected provider name
    pub provider: String,
    /// Session creation timestamp
    pub created_at: u64,
}

/// OIDC provider discovery information
///
/// Contains the well-known endpoints for an OIDC provider
#[derive(Debug, Clone, Serialize, Deserialize)]
pub struct OidcProviderInfo {
    pub authorization_endpoint: String,
    pub token_endpoint: String,
    pub userinfo_endpoint: String,
    pub issuer: String,
}

/// Supported OAuth/OIDC provider types
#[derive(Debug, Clone, PartialEq)]
enum ProviderType {
    Google,
    GitHub,
    Generic,
}

impl ProviderType {
    fn from_issuer(issuer: &str) -> Self {
        match issuer {
            "https://accounts.google.com" => Self::Google,
            "https://github.com" => Self::GitHub,
            _ => Self::Generic,
        }
    }
}

/// JWT Claims structure for OIDC
#[derive(Debug, Serialize, Deserialize)]
pub struct OidcClaims {
    pub sub: String,
    pub email: Option<String>,
    pub name: Option<String>,
    pub picture: Option<String>,
    pub email_verified: Option<bool>,
    pub exp: i64,
    pub iat: i64,
    pub iss: String,
    pub aud: String,
}

/// OIDC user information
#[derive(Debug, Serialize, Deserialize, Clone)]
pub struct OidcUserInfo {
    pub sub: String,
    pub email: Option<String>,
    pub name: Option<String>,
    pub picture: Option<String>,
    pub email_verified: Option<bool>,
    pub preferred_username: Option<String>, // GitHub login/username
}

/// Google OAuth token response
#[derive(Debug, Deserialize)]
struct GoogleTokenResponse {
    access_token: String,
    token_type: String,
    expires_in: i64,
    id_token: Option<String>,
}

/// Google user info response
#[derive(Debug, Deserialize)]
struct GoogleUserInfoResponse {
    id: String,
    email: Option<String>,
    name: Option<String>,
    picture: Option<String>,
    verified_email: Option<bool>,
}

impl From<&OidcClaims> for OidcUserInfo {
    fn from(claims: &OidcClaims) -> Self {
        Self {
            sub: claims.sub.clone(),
            email: claims.email.clone(),
            name: claims.name.clone(),
            picture: claims.picture.clone(),
            email_verified: claims.email_verified,
            preferred_username: None, // Not available in JWT claims
        }
    }
}

impl From<GoogleUserInfoResponse> for OidcUserInfo {
    fn from(info: GoogleUserInfoResponse) -> Self {
        Self {
            sub: info.id,
            email: info.email,
            name: info.name,
            picture: info.picture,
            email_verified: info.verified_email,
            preferred_username: None, // Not available from Google
        }
    }
}

#[derive(Debug, Serialize, Deserialize, ToSchema)]
pub struct OidcStatusResponse {
    /// Whether OIDC authentication is enabled
    pub enabled: bool,
    /// Map of available providers with their display information
    pub providers: HashMap<String, OidcProviderStatus>,
    /// Default provider name (if configured)
    pub default_provider: Option<String>,
}

#[derive(Debug, Serialize, Deserialize, ToSchema)]
pub struct OidcProviderStatus {
    /// Human-readable display name for this provider
    pub display_name: String,
    /// OIDC issuer URL
    pub issuer: String,
}

#[derive(Debug, Serialize, Deserialize, ToSchema)]
pub struct OidcAuthResponse {
    pub auth_url: String,
    pub state: String,
}

#[derive(Debug, Serialize, Deserialize, ToSchema)]
pub struct OidcLoginResponse {
    pub user_id: String,
    pub access_token: String,
    pub device_id: String,
    pub home_server: String,
}

/// `GET /_matrix/client/*/oidc/status`
///
/// **OIDC Discovery Endpoint**
///
/// Returns information about available OIDC providers and their configuration.
/// Clients use this endpoint to discover which authentication methods are available.
///
/// ## Response Format
/// ```json
/// {
///   "enabled": true,
///   "providers": {
///     "google": {
///       "display_name": "Sign in with Google",
///       "issuer": "https://accounts.google.com"
///     },
///     "github": {
///       "display_name": "Sign in with GitHub",
///       "issuer": "https://github.com"
///     }
///   },
///   "default_provider": "google"
/// }
/// ```
///
/// ## Security Note
/// This endpoint is public and doesn't require authentication to allow
/// clients to discover available authentication methods before login.
#[endpoint]
pub async fn oidc_status() -> JsonResult<OidcStatusResponse> {
    let config = config::get();

    // Check if OIDC is enabled in configuration
    let Some(oidc_config) = config.enabled_oidc() else {
        return json_ok(OidcStatusResponse {
            enabled: false,
            providers: HashMap::new(),
            default_provider: None,
        });
    };

    // Build provider status information from configuration
    let mut providers = HashMap::new();
    for (provider_name, provider_config) in &oidc_config.providers {
        let display_name = provider_config
            .display_name
            .clone()
            .unwrap_or_else(|| format!("Sign in with {}", capitalize_first(provider_name)));

        providers.insert(
            provider_name.clone(),
            OidcProviderStatus {
                display_name,
                issuer: provider_config.issuer.clone(),
            },
        );
    }

    json_ok(OidcStatusResponse {
        enabled: true,
        providers,
        default_provider: oidc_config.default_provider.clone(),
    })
}

/// Utility function to capitalize the first letter of a string
fn capitalize_first(s: &str) -> String {
    let mut chars = s.chars();
    match chars.next() {
        None => String::new(),
        Some(first) => first.to_uppercase().collect::<String>() + chars.as_str(),
    }
}

/// Generate a cryptographically secure random string for CSRF/PKCE
fn generate_random_string(length: usize) -> String {
    crate::utils::random_string(length)
}

/// Generate PKCE code verifier and challenge
///
/// Returns (code_verifier, code_challenge) tuple
/// Implements proper SHA256 hashing as required by OAuth 2.0 PKCE spec
fn generate_pkce_challenge() -> (String, String) {
    use base64::{Engine, engine::general_purpose::URL_SAFE_NO_PAD};

    // Generate 128-bit random verifier (43-128 characters per RFC 7636)
    let code_verifier = generate_random_string(96);

    // Create SHA256 hash of verifier and base64url encode it (RFC 7636)
    let mut hasher = sha2::Sha256::new();
    hasher.update(code_verifier.as_bytes());
    let hash_result = hasher.finalize();
    let code_challenge = URL_SAFE_NO_PAD.encode(&hash_result[..]);

    (code_verifier, code_challenge)
}

/// Get provider configuration by name
fn get_provider_config(provider_name: &str) -> Result<&'static OidcProviderConfig, MatrixError> {
    let config = config::get();
    let oidc_config = config
        .enabled_oidc()
        .ok_or_else(|| MatrixError::not_found("OIDC not enabled"))?;

    oidc_config
        .providers
        .get(provider_name)
        .ok_or_else(|| MatrixError::not_found("Unknown OIDC provider"))
}

/// Discover OIDC endpoints for a provider
///
/// Attempts to fetch the .well-known/openid-configuration endpoint.
/// Falls back to common endpoint patterns for known providers.
async fn discover_provider_endpoints(
    provider_config: &OidcProviderConfig,
) -> Result<OidcProviderInfo, MatrixError> {
    let discovery_url = format!(
        "{}/.well-known/openid-configuration",
        provider_config.issuer
    );

    let client = reqwest::Client::new();
    let response = client.get(&discovery_url).send().await;

    match response {
        Ok(resp) if resp.status().is_success() => {
            // Parse discovery document
            let discovery: serde_json::Value = resp.json().await.map_err(|e| {
                MatrixError::unknown(format!("Failed to parse discovery document: {}", e))
            })?;

            Ok(OidcProviderInfo {
                authorization_endpoint: discovery["authorization_endpoint"]
                    .as_str()
                    .ok_or_else(|| {
                        MatrixError::unknown("Missing authorization_endpoint in discovery")
                    })?
                    .to_string(),
                token_endpoint: discovery["token_endpoint"]
                    .as_str()
                    .ok_or_else(|| MatrixError::unknown("Missing token_endpoint in discovery"))?
                    .to_string(),
                userinfo_endpoint: discovery["userinfo_endpoint"]
                    .as_str()
                    .ok_or_else(|| MatrixError::unknown("Missing userinfo_endpoint in discovery"))?
                    .to_string(),
                issuer: discovery["issuer"]
                    .as_str()
                    .unwrap_or(&provider_config.issuer)
                    .to_string(),
            })
        }
        _ => {
            // Fallback to common patterns for known providers
<<<<<<< HEAD
            match provider_config.issuer.as_str() {
                "https://accounts.google.com" => Ok(OidcProviderInfo {
                    authorization_endpoint: "https://accounts.google.com/o/oauth2/v2/auth"
                        .to_string(),
=======
            let provider_type = ProviderType::from_issuer(&provider_config.issuer);
            match provider_type {
                ProviderType::Google => Ok(OidcProviderInfo {
                    authorization_endpoint: "https://accounts.google.com/o/oauth2/v2/auth".to_string(),
>>>>>>> f19790c7
                    token_endpoint: "https://oauth2.googleapis.com/token".to_string(),
                    userinfo_endpoint: "https://www.googleapis.com/oauth2/v2/userinfo".to_string(),
                    issuer: provider_config.issuer.clone(),
                }),
<<<<<<< HEAD
                _ => Err(MatrixError::unknown(
                    "Could not discover OIDC endpoints and no fallback available",
=======
                ProviderType::GitHub => Ok(OidcProviderInfo {
                    authorization_endpoint: "https://github.com/login/oauth/authorize".to_string(),
                    token_endpoint: "https://github.com/login/oauth/access_token".to_string(),
                    userinfo_endpoint: "https://api.github.com/user".to_string(),
                    issuer: provider_config.issuer.clone(),
                }),
                ProviderType::Generic => Err(MatrixError::unknown(
                    "Could not discover OIDC endpoints and no fallback available"
>>>>>>> f19790c7
                )),
            }
        }
    }
}

/// `GET /_matrix/client/*/oidc/auth`
///
/// **OAuth Authorization Initiation Endpoint**
///
/// Starts the OAuth 2.0 Authorization Code flow by redirecting the user to the
/// selected OIDC provider for authentication. This is step 1 of the OIDC flow.
///
/// ## Request Parameters
/// - `provider` (optional): Name of the OIDC provider to use. If not specified,
///   uses the default provider from configuration.
///
/// ## Security Features
/// - **CSRF Protection**: Generates a random `state` parameter and stores it in
///   an HTTP-only cookie for validation on callback.
/// - **PKCE Support**: Optionally generates code_verifier/code_challenge for
///   enhanced security (enabled by default).
/// - **Secure Cookies**: Uses appropriate security flags for production deployment.
///
/// ## Response
/// Redirects (302) to the OIDC provider's authorization endpoint with appropriate
/// OAuth 2.0 parameters including client_id, scopes, and security tokens.
///
/// ## Error Conditions
/// - OIDC not enabled in configuration
/// - Unknown provider specified
/// - Provider discovery/configuration failures
#[endpoint]
pub async fn oidc_auth(req: &mut Request, res: &mut Response) -> AppResult<()> {
    // Step 1: Validate OIDC configuration
    let config = config::get();
    let oidc_config = config
        .enabled_oidc()
        .ok_or_else(|| MatrixError::not_found("OIDC authentication not enabled"))?;

    // Step 2: Determine which provider to use
    let provider_name = req
        .query::<String>("provider")
        .or_else(|| oidc_config.default_provider.clone())
        .ok_or_else(|| {
            MatrixError::invalid_param("No OIDC provider specified and no default configured")
        })?;

    let provider_config = oidc_config.providers.get(&provider_name).ok_or_else(|| {
        MatrixError::not_found(format!("Unknown OIDC provider: {}", provider_name))
    })?;

    // Step 3: Discover provider endpoints
    let provider_info = discover_provider_endpoints(provider_config).await?;

    // Step 4: Generate security tokens
    let state = generate_random_string(32);
    let (code_verifier, code_challenge) = if oidc_config.enable_pkce {
        let (verifier, challenge) = generate_pkce_challenge();
        (Some(verifier), Some(challenge))
    } else {
        (None, None)
    };

    // Step 5: Create OIDC session for tracking
    let session = OidcSession {
        state: state.clone(),
        code_verifier,
        provider: provider_name.clone(),
        created_at: std::time::SystemTime::now()
            .duration_since(std::time::UNIX_EPOCH)
            .unwrap()
            .as_secs(),
    };

    // Step 6: Store session in secure cookie
    let session_data = serde_json::to_string(&session)
        .map_err(|e| MatrixError::unknown(format!("Failed to serialize OIDC session: {}", e)))?;

    // Configure cookie security based on environment
    let is_production = !cfg!(debug_assertions);
    res.add_cookie(
        salvo::http::cookie::Cookie::build(("oidc_session", session_data))
            .http_only(true)
            .secure(is_production) // HTTPS only in production
            .same_site(salvo::http::cookie::SameSite::Lax)
            .max_age(Duration::seconds(oidc_config.session_timeout as i64))
            .build(),
    );

    // Step 7: Build OAuth 2.0 authorization URL
    let mut auth_url = Url::parse(&provider_info.authorization_endpoint)
        .map_err(|e| MatrixError::unknown(format!("Invalid authorization endpoint: {}", e)))?;

    // Step 8: Add OAuth 2.0 parameters
    {
        let mut query_pairs = auth_url.query_pairs_mut();

        // Required OAuth 2.0 parameters
        query_pairs
            .append_pair("client_id", &provider_config.client_id)
            .append_pair("redirect_uri", &provider_config.redirect_uri)
            .append_pair("response_type", "code")
            .append_pair("state", &state);

        // Add requested scopes
        let scopes = provider_config.scopes.join(" ");
        query_pairs.append_pair("scope", &scopes);

        // Add PKCE challenge if enabled
        if let Some(challenge) = &code_challenge {
            query_pairs
                .append_pair("code_challenge", challenge)
                .append_pair("code_challenge_method", "S256");
        }

        // Add any additional provider-specific parameters
        for (key, value) in &provider_config.additional_params {
            query_pairs.append_pair(key, value);
        }
    }

    tracing::info!(
        "Starting OIDC authentication flow for provider '{}' with state '{}'",
        provider_name,
        &state[..8] // Log only first 8 chars for security
    );

    // Step 9: Redirect user to OIDC provider for authentication
    res.render(Redirect::found(auth_url.to_string()));
    Ok(())
}

/// `GET /_matrix/client/*/oidc/callback`
///
<<<<<<< HEAD
/// **OAuth Callback Handler - The Heart of OIDC Authentication**
///
/// This endpoint handles the OAuth 2.0 callback from the OIDC provider after the user
/// has authenticated and granted consent. This is step 3 of the OIDC flow and the most
/// security-critical component.
///
=======
/// **OAuth Callback Handler - The Heart of OAuth/OIDC Authentication**
/// 
/// This endpoint handles the OAuth 2.0 callback from the provider after the user
/// has authenticated and granted consent. It automatically detects the provider type
/// from the session and handles provider-specific differences (Google OIDC vs GitHub OAuth).
/// 
>>>>>>> f19790c7
/// ## Callback Flow Breakdown
/// ```text
/// 1. Validate callback parameters (code, state)
/// 2. Restore and validate session from secure cookie (includes provider info)
/// 3. Identify provider type from session for proper handling
/// 4. Exchange authorization code for access token
///    - GitHub: Requires Accept: application/json header
///    - Google: Standard token exchange
/// 5. Fetch user information from provider
///    - GitHub: API endpoint with User-Agent header, different field names
///    - Google: Standard OIDC userinfo endpoint
/// 6. Validate user according to policy (email verification, etc.)
/// 7. Create or retrieve Matrix user account
/// 8. Generate Matrix access token and device
/// 9. Return authentication credentials to client
/// ```
///
/// ## Security Validations
/// - **State Parameter**: Validates CSRF protection token
/// - **Session Timeout**: Ensures authentication session hasn't expired
/// - **PKCE Verification**: Validates code_verifier if PKCE was used
/// - **Email Verification**: Checks email_verified claim (if required)
/// - **Provider Validation**: Ensures token came from correct issuer
///
/// ## Query Parameters
/// - `code`: OAuth 2.0 authorization code from provider
/// - `state`: CSRF protection token (must match stored value)
/// - `error` (optional): Error code if authentication failed
/// - `error_description` (optional): Human-readable error description
///
/// ## Error Handling
/// Comprehensive error handling for all failure scenarios:
/// - Invalid/missing parameters → 400 Bad Request
/// - CSRF token mismatch → 403 Forbidden  
/// - Session expired → 401 Unauthorized
/// - Provider communication failures → 502 Bad Gateway
/// - User creation failures → 500 Internal Server Error
#[endpoint]
pub async fn oidc_callback(req: &mut Request) -> JsonResult<OidcLoginResponse> {
    // Step 1: Handle OAuth error responses first
    if let Some(error) = req.query::<String>("error") {
        let error_description = req
            .query::<String>("error_description")
            .unwrap_or_else(|| "No description provided".to_string());

        tracing::warn!(
            "OIDC provider returned error: {} - {}",
            error,
            error_description
        );
        return Err(MatrixError::forbidden(
            format!("Authentication failed: {}", error_description),
            None,
        )
        .into());
    }

    // Step 2: Extract and validate required callback parameters
    let code = req
        .query::<String>("code")
        .ok_or_else(|| MatrixError::invalid_param("Missing authorization code in callback"))?;
    let state = req
        .query::<String>("state")
        .ok_or_else(|| MatrixError::invalid_param("Missing state parameter in callback"))?;

    // Step 3: Restore OIDC session from secure cookie
    let session_cookie = req
        .cookie("oidc_session")
        .ok_or_else(|| MatrixError::unauthorized("OIDC session not found or expired"))?;

    let session: OidcSession = serde_json::from_str(session_cookie.value())
        .map_err(|e| MatrixError::unauthorized(format!("Invalid OIDC session data: {}", e)))?;

    // Step 4: Validate CSRF state parameter
    if state != session.state {
        tracing::warn!(
            "OIDC state mismatch: received '{}', expected '{}'",
            &state[..8.min(state.len())],
            &session.state[..8.min(session.state.len())]
        );
        return Err(MatrixError::forbidden("CSRF state validation failed", None).into());
    }

    // Step 5: Check session timeout
    let now = std::time::SystemTime::now()
        .duration_since(std::time::UNIX_EPOCH)
        .unwrap()
        .as_secs();

    let config = config::get();
    let oidc_config = config
        .enabled_oidc()
        .ok_or_else(|| MatrixError::unknown("OIDC configuration missing"))?;

    if now > session.created_at + oidc_config.session_timeout {
        return Err(MatrixError::unauthorized("OIDC session has expired").into());
    }

    // Step 6: Get provider configuration
    let provider_config = oidc_config
        .providers
        .get(&session.provider)
        .ok_or_else(|| {
            MatrixError::unknown(format!(
                "Provider '{}' no longer configured",
                session.provider
            ))
        })?;

    // Step 7: Discover provider endpoints (may be cached in production)
    let provider_info = discover_provider_endpoints(provider_config).await?;

    // Step 8: Exchange authorization code for tokens
    let token_response = exchange_code_for_tokens(
        &code,
        provider_config,
        &provider_info,
        session.code_verifier.as_deref(),
    )
    .await?;

    // Step 9: Fetch user information from provider
    let user_info = get_user_info_from_provider(
        &token_response.access_token,
        &provider_info,
        provider_config,
    )
    .await?;

    // Step 10: Validate user according to configured policies
    validate_user_info(&user_info, oidc_config)?;

    // Step 11: Generate Matrix user ID using configured mapping strategy
    let matrix_user_id =
        generate_matrix_user_id(&user_info, oidc_config, config.server_name.as_str())?;
    let display_name = generate_display_name(&user_info, provider_config);

    // Step 12: Create or retrieve Matrix user account
    let user = create_or_get_user(&matrix_user_id, &display_name, &user_info, oidc_config).await?;

    // Step 13: Create Matrix device and access token
    let device_id = format!("OIDC_{}", generate_random_string(8));
    let access_token = create_access_token_for_user(&user, &device_id).await?;

    tracing::info!(
        "OIDC authentication successful for user '{}' via provider '{}'",
        matrix_user_id,
        session.provider
    );

    // Step 14: Return Matrix authentication credentials
    json_ok(OidcLoginResponse {
        user_id: matrix_user_id,
        access_token,
        device_id,
        home_server: config.server_name.to_string(),
    })
}

/// `POST /_matrix/client/*/oidc/login`
///
/// **Direct JWT Token Authentication (Future Enhancement)**
///
/// Alternative authentication method for clients that can obtain OIDC JWT tokens
/// directly from the provider (e.g., mobile apps with native OAuth SDKs).
///
/// ## Implementation Status
/// This endpoint is planned for future implementation and would provide:
/// - Direct JWT ID token validation
/// - Mobile app integration support  
/// - Reduced redirect-based flow complexity
/// - Support for native app authentication
///
/// ## Security Requirements for Future Implementation
/// - JWT signature validation against provider's public keys
/// - Issuer and audience claim validation
/// - Token expiration and not-before time checks
/// - Nonce validation for replay protection
///
/// Currently returns "not implemented" to maintain API contract.
#[endpoint]
pub async fn oidc_login(_depot: &mut Depot) -> JsonResult<OidcLoginResponse> {
    Err(MatrixError::unknown("Direct JWT authentication not yet implemented - use authorization code flow via /oidc/auth").into())
}

//
// =================== HELPER FUNCTIONS ===================
//

/// **OAuth Token Exchange - Step 2 of OAuth Flow**
///
/// Exchanges the authorization code received from the OIDC provider for an access token
/// and optionally an ID token. This is a server-to-server communication step.
///
/// ## PKCE Verification
/// If PKCE was used in the authorization request, the code_verifier is included to prove
/// that the same client that initiated the flow is completing it.
///
/// ## Security Notes
/// - Client secret is transmitted securely to provider
/// - Request is made over HTTPS only
/// - Response tokens are validated before use
async fn exchange_code_for_tokens(
    code: &str,
    provider_config: &OidcProviderConfig,
    provider_info: &OidcProviderInfo,
    code_verifier: Option<&str>,
) -> Result<OAuthTokenResponse, MatrixError> {
    let client = reqwest::Client::new();

    // Build token exchange request parameters
    let mut params = vec![
        ("client_id", provider_config.client_id.as_str()),
        ("client_secret", provider_config.client_secret.as_str()),
        ("code", code),
        ("grant_type", "authorization_code"),
        ("redirect_uri", provider_config.redirect_uri.as_str()),
    ];

    // Add PKCE verification if code_verifier is present
    if let Some(verifier) = code_verifier {
        params.push(("code_verifier", verifier));
    }
<<<<<<< HEAD

    tracing::debug!(
        "Exchanging authorization code for tokens with provider: {}",
        provider_info.issuer
    );

    let response = client
        .post(&provider_info.token_endpoint)
=======
    
    tracing::debug!("Exchanging authorization code for tokens with provider: {}", provider_info.issuer);
    
    // Build request with provider-specific headers
    let provider_type = ProviderType::from_issuer(&provider_config.issuer);
    let request = match provider_type {
        ProviderType::GitHub => client
            .post(&provider_info.token_endpoint)
            .header("Accept", "application/json"),
        _ => client.post(&provider_info.token_endpoint),
    };
    
    let response = request
>>>>>>> f19790c7
        .form(&params)
        .send()
        .await
        .map_err(|e| MatrixError::unknown(format!("Token exchange request failed: {}", e)))?;

    if !response.status().is_success() {
        let status = response.status();
        let error_text = response.text().await.unwrap_or_default();
        tracing::error!(
            "Token exchange failed with status {}: {}",
            status,
            error_text
        );
        return Err(MatrixError::unknown(format!(
            "Token exchange failed: HTTP {}",
            status
        )));
    }

    let token_response: OAuthTokenResponse = response
        .json()
        .await
        .map_err(|e| MatrixError::unknown(format!("Failed to parse token response: {}", e)))?;

    tracing::debug!("Successfully exchanged authorization code for access token");
    Ok(token_response)
}

/// **User Information Retrieval - Step 3 of OAuth Flow**
///
/// Uses the access token to fetch user profile information from the OIDC provider's
/// userinfo endpoint. This provides the user's identity claims.
///
/// ## Returned Information
/// Typically includes: sub (subject), email, name, picture, email_verified, etc.
/// The exact claims depend on the scopes requested and provider capabilities.
async fn get_user_info_from_provider(
    access_token: &str,
    provider_info: &OidcProviderInfo,
    provider_config: &OidcProviderConfig,
) -> Result<OidcUserInfo, MatrixError> {
    let client = reqwest::Client::new();

    tracing::debug!("Fetching user info from provider: {}", provider_info.issuer);
<<<<<<< HEAD

    let request = client
        .get(&provider_info.userinfo_endpoint)
        .bearer_auth(access_token);

    // Configure TLS verification based on settings
=======
    
    // Build request with provider-specific headers
    let provider_type = ProviderType::from_issuer(&provider_config.issuer);
    let request = match provider_type {
        ProviderType::GitHub => client
            .get(&provider_info.userinfo_endpoint)
            .bearer_auth(access_token)
            .header("User-Agent", "Palpo-Matrix-Server"),
        _ => client
            .get(&provider_info.userinfo_endpoint)
            .bearer_auth(access_token),
    };
    
    // Configure TLS verification based on settings  
>>>>>>> f19790c7
    // Note: TLS verification bypass not implemented for security
    // If needed, this would require configuring a custom reqwest client
    if provider_config.skip_tls_verify {
        tracing::warn!(
            "TLS verification bypass requested for provider {} but not implemented for security",
            provider_info.issuer
        );
    }

    let response = request
        .send()
        .await
        .map_err(|e| MatrixError::unknown(format!("User info request failed: {}", e)))?;

    if !response.status().is_success() {
        let status = response.status();
        let error_text = response.text().await.unwrap_or_default();
        tracing::error!(
            "User info request failed with status {}: {}",
            status,
            error_text
        );
        return Err(MatrixError::unknown(format!(
            "User info request failed: HTTP {}",
            status
        )));
    }

    let user_info_response: serde_json::Value = response
        .json()
        .await
        .map_err(|e| MatrixError::unknown(format!("Failed to parse user info response: {}", e)))?;
<<<<<<< HEAD

    // Extract standard OIDC claims
    let user_info = OidcUserInfo {
        sub: user_info_response["sub"]
            .as_str()
            .ok_or_else(|| MatrixError::unknown("Missing required 'sub' claim in user info"))?
            .to_string(),
        email: user_info_response["email"].as_str().map(String::from),
        name: user_info_response["name"].as_str().map(String::from),
        picture: user_info_response["picture"].as_str().map(String::from),
        email_verified: user_info_response["email_verified"].as_bool(),
=======
    
    // Parse user info based on provider type
    let provider_type = ProviderType::from_issuer(&provider_config.issuer);
    let user_info = match provider_type {
        ProviderType::GitHub => {
            // GitHub OAuth response format differs from OIDC standard:
            // - Uses 'id' (integer) instead of 'sub' (string) for user identifier
            // - Uses 'avatar_url' instead of 'picture' for profile image
            // - Email may be null if user has set email to private in GitHub settings
            //
            // Important: GitHub users often have private emails, so:
            // 1. Set user_mapping = "sub" in config to use GitHub ID instead of email
            // 2. Set require_email_verified = false to allow users without public emails
            let id = user_info_response["id"]
                .as_i64()
                .ok_or_else(|| MatrixError::unknown("Missing required 'id' field in GitHub user info"))?;
            
            OidcUserInfo {
                sub: id.to_string(),
                email: user_info_response["email"].as_str().map(String::from), // May be None for private emails
                name: user_info_response["name"].as_str().map(String::from),
                picture: user_info_response["avatar_url"].as_str().map(String::from),
                email_verified: Some(true), // GitHub verifies primary email, but it may not be visible
                preferred_username: user_info_response["login"].as_str().map(String::from), // GitHub username
            }
        },
        ProviderType::Google | ProviderType::Generic => {
            // Standard OIDC claims
            OidcUserInfo {
                sub: user_info_response["sub"]
                    .as_str()
                    .ok_or_else(|| MatrixError::unknown("Missing required 'sub' claim in user info"))?
                    .to_string(),
                email: user_info_response["email"].as_str().map(String::from),
                name: user_info_response["name"].as_str().map(String::from),
                picture: user_info_response["picture"].as_str().map(String::from),
                email_verified: user_info_response["email_verified"].as_bool(),
                preferred_username: user_info_response["preferred_username"].as_str().map(String::from),
            }
        }
>>>>>>> f19790c7
    };

    tracing::debug!(
        "Successfully retrieved user info for subject: {}",
        user_info.sub
    );
    Ok(user_info)
}

/// **User Validation - Policy Enforcement**
///
/// Validates the user information against configured policies before allowing
/// Matrix account creation or login.
///
/// ## Validation Checks
/// - Email verification status (if required)
/// - Account restrictions or blocklists (future enhancement)
/// - Domain restrictions (future enhancement)
fn validate_user_info(
    user_info: &OidcUserInfo,
    oidc_config: &crate::config::OidcConfig,
) -> Result<(), MatrixError> {
    // Check email verification requirement
    if oidc_config.require_email_verified {
        if user_info.email.is_none() {
            return Err(MatrixError::forbidden(
                "Email address is required for authentication",
                None,
            ));
        }

        if user_info.email_verified != Some(true) {
            return Err(MatrixError::forbidden(
                "Email address must be verified with the identity provider",
                None,
            ));
        }
    }

    // Future: Add domain restrictions, account blocklists, etc.

    Ok(())
}

<<<<<<< HEAD
/// **Matrix User ID Generation - Identity Mapping**
///
/// Generates a Matrix user ID from OIDC user information according to the
/// configured mapping strategy.
///
/// ## Mapping Strategies
/// 1. **Email Strategy**: Uses email localpart (user@domain.com → user)
/// 2. **Subject Strategy**: Uses OIDC sub claim (guaranteed unique)
/// 3. **Username Strategy**: Uses preferred_username (human-readable)
///
=======
/// **Matrix User ID Generation**
/// 
/// Generates a friendly Matrix user ID from OIDC user information.
/// Priority: username > email > ID
/// 
>>>>>>> f19790c7
/// ## Security Considerations
/// - All localparts are sanitized for Matrix compliance
/// - Invalid characters are filtered out
/// - Uniqueness is guaranteed by using provider ID as fallback
fn generate_matrix_user_id(
    user_info: &OidcUserInfo,
    oidc_config: &crate::config::OidcConfig,
    server_name: &str,
) -> Result<String, MatrixError> {
<<<<<<< HEAD
    let base_localpart = match oidc_config.user_mapping.as_str() {
        "email" => {
            if let Some(email) = &user_info.email {
                email
                    .split('@')
                    .next()
                    .unwrap_or(&user_info.sub)
                    .to_string()
            } else {
                return Err(MatrixError::invalid_param(
                    "Email not available for user mapping",
                ));
            }
        }
        "sub" => user_info.sub.clone(),
        "preferred_username" => {
            // This would require extending OidcUserInfo to include preferred_username
            // For now, fall back to sub
            user_info.sub.clone()
        }
        _ => {
            return Err(MatrixError::invalid_param(format!(
                "Unknown user mapping strategy: {}",
                oidc_config.user_mapping
            )));
        }
=======
    // For security: Always include provider ID to ensure uniqueness
    // GitHub usernames can be transferred when users rename
    let base_localpart = if let Some(username) = &user_info.preferred_username {
        // Combine username with ID for both readability and security
        // Format: "username_id" ensures uniqueness even if username changes hands
        format!("{}_{}", username, user_info.sub)
    } else if let Some(email) = &user_info.email {
        format!("{}_{}", 
            email.split('@').next().unwrap_or("user"),
            user_info.sub
        )
    } else {
        format!("user_{}", user_info.sub)
>>>>>>> f19790c7
    };

    // Sanitize the localpart for Matrix compliance
    let sanitized = base_localpart
        .chars()
        .filter(|c| c.is_alphanumeric() || *c == '.' || *c == '_' || *c == '-')
        .collect::<String>()
        .to_lowercase();

    if sanitized.is_empty() {
        return Err(MatrixError::invalid_param(
            "Cannot generate valid Matrix user ID from OIDC identity",
        ));
    }

    // Add configured prefix
    let prefixed_localpart = if oidc_config.user_prefix.is_empty() {
        sanitized
    } else {
        format!("{}{}", oidc_config.user_prefix, sanitized)
    };

    Ok(format!("@{}:{}", prefixed_localpart, server_name))
}

/// **Display Name Generation**
///
/// Generates a human-readable display name from OIDC user information,
/// considering provider-specific attribute mappings.
fn generate_display_name(user_info: &OidcUserInfo, provider_config: &OidcProviderConfig) -> String {
    // Check for custom attribute mapping first
    if let Some(_display_name_claim) = provider_config.attribute_mapping.get("display_name") {
        // This would require extending the user info structure to include arbitrary claims
        // For now, use the standard mapping
    }

    // Standard OIDC claim priority: name > email > fallback
    user_info
        .name
        .clone()
        .or_else(|| user_info.email.clone())
        .unwrap_or_else(|| {
            format!(
                "User {}",
                &user_info.sub[..std::cmp::min(8, user_info.sub.len())]
            )
        })
}

/// **Matrix User Account Management**
///
/// Creates a new Matrix user account or retrieves an existing one based on the
/// generated Matrix user ID. Sets up the user profile with information from OIDC.
///
/// ## Database Operations
/// 1. Check if user already exists
/// 2. Create new user record if needed (with OIDC type)
/// 3. Update user profile with display name and avatar
/// 4. Handle any database constraints or conflicts
async fn create_or_get_user(
    user_id: &str,
    display_name: &str,
    user_info: &OidcUserInfo,
    oidc_config: &crate::config::OidcConfig,
) -> Result<DbUser, MatrixError> {
    use crate::core::identifiers::UserId;
    use crate::data::connect;
    use crate::data::schema::*;
    use diesel::prelude::*;

    let parsed_user_id = UserId::parse(user_id)
        .map_err(|_| MatrixError::invalid_param("Invalid Matrix user ID format"))?;

    let mut conn = connect().map_err(|_| MatrixError::unknown("Database connection failed"))?;

    // Check if user already exists
    if let Ok(existing_user) = users::table
        .filter(users::id.eq(&parsed_user_id))
        .first::<DbUser>(&mut conn)
    {
        tracing::debug!("Found existing user account: {}", user_id);
<<<<<<< HEAD

        // Update profile for existing users (name/avatar may have changed)
        if let Err(e) = set_user_profile(
            &existing_user.id,
            display_name,
            user_info.picture.as_deref(),
        )
        .await
        {
            tracing::warn!("Failed to update profile for existing user: {}", e);
        }

=======
        
        // Note: We intentionally do NOT update the profile for existing users
        // to preserve any changes the user made in Matrix (like custom display names).
        // Only update avatar if it changed on the provider side
        //
        // Alternative: You could add a config option to control this behavior:
        // if oidc_config.update_profile_on_login {
        //     if let Err(e) = set_user_profile(&existing_user.id, display_name, user_info.picture.as_deref()).await {
        //         tracing::warn!("Failed to update profile for existing user: {}", e);
        //     }
        // }
        
>>>>>>> f19790c7
        return Ok(existing_user);
    }

    // Check if user registration is allowed
    if !oidc_config.allow_registration {
        return Err(MatrixError::forbidden(
            "New user registration via OIDC is disabled",
            None,
        ));
    }

    tracing::info!("Creating new Matrix user account: {}", user_id);

    // Create new user account
    let new_user = crate::data::user::NewDbUser {
        id: parsed_user_id,
        ty: Some("oidc".to_string()),
        is_admin: false,
        is_guest: false,
        appservice_id: None,
        created_at: UnixMillis::now(),
    };

    let user = diesel::insert_into(users::table)
        .values(&new_user)
        .get_result::<DbUser>(&mut conn)
        .map_err(|e| MatrixError::unknown(format!("Failed to create user account: {}", e)))?;

    // Set initial user profile
    if let Err(e) = set_user_profile(&user.id, display_name, user_info.picture.as_deref()).await {
        tracing::warn!("Failed to set profile for new user (non-fatal): {}", e);
    }

    tracing::info!("Successfully created new Matrix user: {}", user_id);
    Ok(user)
}

/// **User Profile Management**
///
/// Sets or updates the user's Matrix profile (display name and avatar URL)
/// based on information from the OIDC provider.
async fn set_user_profile(
    user_id: &OwnedUserId,
    display_name: &str,
    avatar_url: Option<&str>,
) -> Result<(), MatrixError> {
    use crate::data::connect;
    use crate::data::schema::*;
    use diesel::prelude::*;

    let mut conn = connect().map_err(|_| MatrixError::unknown("Database connection failed"))?;

    diesel::insert_into(user_profiles::table)
        .values((
            user_profiles::user_id.eq(user_id),
            user_profiles::display_name.eq(Some(display_name)),
            user_profiles::avatar_url.eq(avatar_url),
        ))
        .on_conflict(user_profiles::user_id)
        .do_update()
        .set((
            user_profiles::display_name.eq(Some(display_name)),
            user_profiles::avatar_url.eq(avatar_url),
        ))
        .execute(&mut conn)
        .map_err(|e| MatrixError::unknown(format!("Failed to set user profile: {}", e)))?;

    Ok(())
}

/// **Matrix Device and Access Token Creation**
///
/// Creates a Matrix device record and generates an access token for the authenticated
/// user. This establishes the user's session in the Matrix system.
///
/// ## Security Features
/// - Unique device ID with OIDC prefix for identification
/// - Cryptographically secure access token generation
/// - Device metadata tracking (user agent, timestamps)
/// - Proper database transaction handling
async fn create_access_token_for_user(
    user: &DbUser,
    device_id: &str,
) -> Result<String, MatrixError> {
    use crate::data::connect;
    use crate::data::schema::*;
    use diesel::prelude::*;

    let parsed_device_id: OwnedDeviceId = device_id
        .try_into()
        .map_err(|_| MatrixError::invalid_param("Invalid device ID format"))?;

    let mut conn = connect().map_err(|_| MatrixError::unknown("Database connection failed"))?;

    // Create or update device record
    let new_device = crate::data::user::NewDbUserDevice {
        user_id: user.id.clone(),
        device_id: parsed_device_id.clone(),
        display_name: Some("OIDC Authentication".to_string()),
        user_agent: Some("OIDC/1.0".to_string()),
        is_hidden: false,
        last_seen_ip: None,
        last_seen_at: Some(UnixMillis::now()),
        created_at: UnixMillis::now(),
    };

    diesel::insert_into(user_devices::table)
        .values(&new_device)
        .on_conflict((user_devices::user_id, user_devices::device_id))
        .do_update()
        .set(user_devices::last_seen_at.eq(Some(UnixMillis::now())))
        .execute(&mut conn)
        .map_err(|e| MatrixError::unknown(format!("Failed to create/update device: {}", e)))?;

    // Generate cryptographically secure access token
    let access_token = generate_random_string(64);

    let new_access_token = crate::data::user::NewDbAccessToken {
        user_id: user.id.clone(),
        device_id: parsed_device_id,
        token: access_token.clone(),
        puppets_user_id: None,
        last_validated: Some(UnixMillis::now()),
        refresh_token_id: None,
        is_used: false,
        expires_at: None, // OIDC tokens don't expire by default
        created_at: UnixMillis::now(),
    };

    diesel::insert_into(user_access_tokens::table)
        .values(&new_access_token)
        .execute(&mut conn)
        .map_err(|e| MatrixError::unknown(format!("Failed to create access token: {}", e)))?;

    Ok(access_token)
}

//
// =================== DATA STRUCTURES ===================
//

/// OAuth 2.0 token response from OIDC provider
#[derive(Debug, Deserialize)]
struct OAuthTokenResponse {
    access_token: String,
    token_type: String,
    expires_in: Option<i64>,
    id_token: Option<String>,
    refresh_token: Option<String>,
}<|MERGE_RESOLUTION|>--- conflicted
+++ resolved
@@ -429,25 +429,14 @@
         }
         _ => {
             // Fallback to common patterns for known providers
-<<<<<<< HEAD
-            match provider_config.issuer.as_str() {
-                "https://accounts.google.com" => Ok(OidcProviderInfo {
-                    authorization_endpoint: "https://accounts.google.com/o/oauth2/v2/auth"
-                        .to_string(),
-=======
             let provider_type = ProviderType::from_issuer(&provider_config.issuer);
             match provider_type {
                 ProviderType::Google => Ok(OidcProviderInfo {
                     authorization_endpoint: "https://accounts.google.com/o/oauth2/v2/auth".to_string(),
->>>>>>> f19790c7
                     token_endpoint: "https://oauth2.googleapis.com/token".to_string(),
                     userinfo_endpoint: "https://www.googleapis.com/oauth2/v2/userinfo".to_string(),
                     issuer: provider_config.issuer.clone(),
                 }),
-<<<<<<< HEAD
-                _ => Err(MatrixError::unknown(
-                    "Could not discover OIDC endpoints and no fallback available",
-=======
                 ProviderType::GitHub => Ok(OidcProviderInfo {
                     authorization_endpoint: "https://github.com/login/oauth/authorize".to_string(),
                     token_endpoint: "https://github.com/login/oauth/access_token".to_string(),
@@ -456,7 +445,6 @@
                 }),
                 ProviderType::Generic => Err(MatrixError::unknown(
                     "Could not discover OIDC endpoints and no fallback available"
->>>>>>> f19790c7
                 )),
             }
         }
@@ -592,21 +580,12 @@
 
 /// `GET /_matrix/client/*/oidc/callback`
 ///
-<<<<<<< HEAD
-/// **OAuth Callback Handler - The Heart of OIDC Authentication**
-///
-/// This endpoint handles the OAuth 2.0 callback from the OIDC provider after the user
-/// has authenticated and granted consent. This is step 3 of the OIDC flow and the most
-/// security-critical component.
-///
-=======
 /// **OAuth Callback Handler - The Heart of OAuth/OIDC Authentication**
 /// 
 /// This endpoint handles the OAuth 2.0 callback from the provider after the user
 /// has authenticated and granted consent. It automatically detects the provider type
 /// from the session and handles provider-specific differences (Google OIDC vs GitHub OAuth).
 /// 
->>>>>>> f19790c7
 /// ## Callback Flow Breakdown
 /// ```text
 /// 1. Validate callback parameters (code, state)
@@ -830,16 +809,6 @@
     if let Some(verifier) = code_verifier {
         params.push(("code_verifier", verifier));
     }
-<<<<<<< HEAD
-
-    tracing::debug!(
-        "Exchanging authorization code for tokens with provider: {}",
-        provider_info.issuer
-    );
-
-    let response = client
-        .post(&provider_info.token_endpoint)
-=======
     
     tracing::debug!("Exchanging authorization code for tokens with provider: {}", provider_info.issuer);
     
@@ -853,7 +822,6 @@
     };
     
     let response = request
->>>>>>> f19790c7
         .form(&params)
         .send()
         .await
@@ -898,14 +866,6 @@
     let client = reqwest::Client::new();
 
     tracing::debug!("Fetching user info from provider: {}", provider_info.issuer);
-<<<<<<< HEAD
-
-    let request = client
-        .get(&provider_info.userinfo_endpoint)
-        .bearer_auth(access_token);
-
-    // Configure TLS verification based on settings
-=======
     
     // Build request with provider-specific headers
     let provider_type = ProviderType::from_issuer(&provider_config.issuer);
@@ -920,7 +880,6 @@
     };
     
     // Configure TLS verification based on settings  
->>>>>>> f19790c7
     // Note: TLS verification bypass not implemented for security
     // If needed, this would require configuring a custom reqwest client
     if provider_config.skip_tls_verify {
@@ -953,19 +912,6 @@
         .json()
         .await
         .map_err(|e| MatrixError::unknown(format!("Failed to parse user info response: {}", e)))?;
-<<<<<<< HEAD
-
-    // Extract standard OIDC claims
-    let user_info = OidcUserInfo {
-        sub: user_info_response["sub"]
-            .as_str()
-            .ok_or_else(|| MatrixError::unknown("Missing required 'sub' claim in user info"))?
-            .to_string(),
-        email: user_info_response["email"].as_str().map(String::from),
-        name: user_info_response["name"].as_str().map(String::from),
-        picture: user_info_response["picture"].as_str().map(String::from),
-        email_verified: user_info_response["email_verified"].as_bool(),
-=======
     
     // Parse user info based on provider type
     let provider_type = ProviderType::from_issuer(&provider_config.issuer);
@@ -1006,7 +952,6 @@
                 preferred_username: user_info_response["preferred_username"].as_str().map(String::from),
             }
         }
->>>>>>> f19790c7
     };
 
     tracing::debug!(
@@ -1051,24 +996,11 @@
     Ok(())
 }
 
-<<<<<<< HEAD
-/// **Matrix User ID Generation - Identity Mapping**
-///
-/// Generates a Matrix user ID from OIDC user information according to the
-/// configured mapping strategy.
-///
-/// ## Mapping Strategies
-/// 1. **Email Strategy**: Uses email localpart (user@domain.com → user)
-/// 2. **Subject Strategy**: Uses OIDC sub claim (guaranteed unique)
-/// 3. **Username Strategy**: Uses preferred_username (human-readable)
-///
-=======
 /// **Matrix User ID Generation**
 /// 
 /// Generates a friendly Matrix user ID from OIDC user information.
 /// Priority: username > email > ID
 /// 
->>>>>>> f19790c7
 /// ## Security Considerations
 /// - All localparts are sanitized for Matrix compliance
 /// - Invalid characters are filtered out
@@ -1078,34 +1010,6 @@
     oidc_config: &crate::config::OidcConfig,
     server_name: &str,
 ) -> Result<String, MatrixError> {
-<<<<<<< HEAD
-    let base_localpart = match oidc_config.user_mapping.as_str() {
-        "email" => {
-            if let Some(email) = &user_info.email {
-                email
-                    .split('@')
-                    .next()
-                    .unwrap_or(&user_info.sub)
-                    .to_string()
-            } else {
-                return Err(MatrixError::invalid_param(
-                    "Email not available for user mapping",
-                ));
-            }
-        }
-        "sub" => user_info.sub.clone(),
-        "preferred_username" => {
-            // This would require extending OidcUserInfo to include preferred_username
-            // For now, fall back to sub
-            user_info.sub.clone()
-        }
-        _ => {
-            return Err(MatrixError::invalid_param(format!(
-                "Unknown user mapping strategy: {}",
-                oidc_config.user_mapping
-            )));
-        }
-=======
     // For security: Always include provider ID to ensure uniqueness
     // GitHub usernames can be transferred when users rename
     let base_localpart = if let Some(username) = &user_info.preferred_username {
@@ -1119,7 +1023,6 @@
         )
     } else {
         format!("user_{}", user_info.sub)
->>>>>>> f19790c7
     };
 
     // Sanitize the localpart for Matrix compliance
@@ -1201,20 +1104,6 @@
         .first::<DbUser>(&mut conn)
     {
         tracing::debug!("Found existing user account: {}", user_id);
-<<<<<<< HEAD
-
-        // Update profile for existing users (name/avatar may have changed)
-        if let Err(e) = set_user_profile(
-            &existing_user.id,
-            display_name,
-            user_info.picture.as_deref(),
-        )
-        .await
-        {
-            tracing::warn!("Failed to update profile for existing user: {}", e);
-        }
-
-=======
         
         // Note: We intentionally do NOT update the profile for existing users
         // to preserve any changes the user made in Matrix (like custom display names).
@@ -1227,7 +1116,6 @@
         //     }
         // }
         
->>>>>>> f19790c7
         return Ok(existing_user);
     }
 
