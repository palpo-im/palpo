--- conflicted
+++ resolved
@@ -1,14 +1,7 @@
 use std::collections::BTreeSet;
 use std::pin::Pin;
 use std::task::{Context, Poll};
-<<<<<<< HEAD
-use std::{
-    fmt::Debug,
-    sync::Arc,
-};
-=======
 use std::{fmt::Debug, sync::Arc};
->>>>>>> e5e313bb
 
 use crate::core::Seqnum;
 
