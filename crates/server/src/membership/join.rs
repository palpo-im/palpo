--- conflicted
+++ resolved
@@ -4,7 +4,6 @@
 use std::sync::Arc;
 
 use diesel::prelude::*;
-use palpo_data::diesel_exists;
 use salvo::http::StatusError;
 use tokio::sync::RwLock;
 use tracing_subscriber::fmt::format;
@@ -13,10 +12,12 @@
 use crate::core::UnixMillis;
 use crate::core::client::membership::{JoinRoomResBody, ThirdPartySigned};
 use crate::core::device::DeviceListUpdateContent;
+use crate::data::diesel_exists;
 use crate::core::events::room::join_rules::{AllowRule, JoinRule, RoomJoinRulesEventContent};
 use crate::core::events::room::member::{MembershipState, RoomMemberEventContent};
 use crate::core::events::{StateEventType, TimelineEventType};
 use crate::core::federation::membership::{MakeJoinReqArgs, SendJoinArgs, SendJoinResBodyV2};
+use crate::core::federation::transaction::Edu;
 use crate::core::federation::transaction::Edu;
 use crate::core::identifiers::*;
 use crate::core::serde::{
@@ -30,15 +31,10 @@
 use crate::membership::federation::membership::{MakeJoinResBody, RoomStateV1, RoomStateV2, SendJoinReqBody};
 use crate::membership::state::DeltaInfo;
 use crate::room::state::{self, CompressedEvent};
-<<<<<<< HEAD
-use crate::sending::{EduBuf, send_edu_server};
-use crate::{AppError, AppResult, AuthedInfo, GetUrlOrigin, IsRemoteOrLocal, MatrixError, OptionalExtension, data};
-=======
 use crate::sending::send_edu_server;
 use crate::{
     AppError, AppResult, AuthedInfo, GetUrlOrigin, IsRemoteOrLocal, MatrixError, OptionalExtension, config, data,
 };
->>>>>>> 37827a38
 
 pub async fn send_join_v1(origin: &ServerName, room_id: &RoomId, pdu: &RawJsonValue) -> AppResult<RoomStateV1> {
     if !crate::room::room_exists(room_id)? {
@@ -258,51 +254,28 @@
     extra_data: Option<&BTreeMap<String, Box<RawJsonValue>>>,
 ) -> AppResult<JoinRoomResBody> {
     // TODO: state lock
-<<<<<<< HEAD
-    if authed.user().is_guest && appservice.is_none() && !state::guest_can_join(room_id)? {
-        return Err(MatrixError::forbidden(None, "Guests are not allowed to join this room").into());
-    }
-
-    let sender_id = authed.user_id();
-    if crate::room::is_joined(sender_id, room_id)? {
-=======
     if authed.user().is_guest && appservice.is_none() && !state::guest_can_join(room_id) {
         return Err(MatrixError::forbidden("Guests are not allowed to join this room", None).into());
     }
     let sender_id = authed.user_id();
     if crate::room::user::is_joined(sender_id, room_id)? {
->>>>>>> 37827a38
         return Ok(JoinRoomResBody {
             room_id: room_id.into(),
         });
     }
 
-<<<<<<< HEAD
-    if let Ok(membership) = crate::room::state::get_member(room_id, sender_id) {
-        if membership.membership == MembershipState::Ban {
-            tracing::warn!("{} is banned from {room_id} but attempted to join", sender_id);
-            return Err(MatrixError::forbidden(None, "You are banned from the room.").into());
-=======
     if let Ok(membership) = state::get_member(room_id, sender_id) {
         if membership.membership == MembershipState::Ban {
             tracing::warn!("{} is banned from {room_id} but attempted to join", sender_id);
             return Err(MatrixError::forbidden("You are banned from the room.", None).into());
->>>>>>> 37827a38
         }
     }
 
     // Ask a remote server if we are not participating in this room
-<<<<<<< HEAD
-    if crate::room::local_work_for_room(room_id, servers)? {
-        join_room_local(sender_id, room_id, reason, servers, third_party_signed, extra_data).await?;
-    } else {
-        join_room_remote(authed, room_id, reason, servers, third_party_signed, extra_data).await?;
-=======
     if crate::room::can_local_work_for_room(room_id, servers)? {
         join_room_local(sender_id, room_id, reason, servers, third_party_signed).await?;
     } else {
         join_room_remote(authed, room_id, reason, servers, third_party_signed).await?;
->>>>>>> 37827a38
     }
 
     Ok(JoinRoomResBody::new(room_id.to_owned()))
@@ -808,14 +781,7 @@
             data::next_sn()? as u64,
         );
         let edu = Edu::DeviceListUpdate(content);
-<<<<<<< HEAD
-
-        let mut buf = EduBuf::new();
-        serde_json::to_writer(&mut buf, &edu).expect("Serialized Edu::DeviceListUpdate");
-        send_edu_server(room_server_id, &buf)?;
-=======
         send_edu_server(room_server_id, &edu)?;
->>>>>>> 37827a38
     }
     Ok(())
 }
