--- conflicted
+++ resolved
@@ -16,181 +16,65 @@
     server_name: Option<&ServerName>,
     client_addr: &SocketAddr,
 ) -> AppResult<()> {
-<<<<<<< HEAD
-    if services.users.is_admin(user_id).await {
-		return Ok(());
-	}
+    if data::user::is_admin(user_id)? {
+        return Ok(());
+    }
 
-	if let Some(room_id) = room_id {
-		if services.rooms.metadata.is_banned(room_id).await
-			|| services
-				.config
-				.forbidden_remote_server_names
-				.is_match(room_id.server_name().unwrap().host())
-		{
-			warn!(
-				"User {user_id} who is not an admin attempted to send an invite for or \
+    let conf = crate::config();
+    if let Some(room_id) = room_id {
+        if services.rooms.metadata.is_banned(room_id).await
+            || conf
+                .forbidden_remote_server_names
+                .is_match(room_id.server_name().unwrap().host())
+        {
+            warn!(
+                "User {user_id} who is not an admin attempted to send an invite for or \
 				 attempted to join a banned room or banned room server name: {room_id}"
-			);
+            );
 
-			if services.server.config.auto_deactivate_banned_room_attempts {
-				warn!(
-					"Automatically deactivating user {user_id} due to attempted banned room join"
-				);
+            if conf.auto_deactivate_banned_room_attempts {
+                warn!("Automatically deactivating user {user_id} due to attempted banned room join");
 
-				if services.server.config.admin_room_notices {
-					services
-						.admin
-						.send_message(RoomMessageEventContent::text_plain(format!(
-							"Automatically deactivating user {user_id} due to attempted banned \
+                if conf.admin_room_notices {
+                    crate::admin::send_message(RoomMessageEventContent::text_plain(format!(
+                        "Automatically deactivating user {user_id} due to attempted banned \
 							 room join from IP {client_ip}"
-						)))
-						.await
-						.ok();
-				}
+                    )))
+                    .ok();
+                }
 
-				let all_joined_rooms: Vec<OwnedRoomId> = services
-					.rooms
-					.state_cache
-					.rooms_joined(user_id)
-					.map(Into::into)
-					.collect()
-					.await;
+                let all_joined_rooms: Vec<OwnedRoomId> = data::user::oined_rooms(user_id)?;
 
-				full_user_deactivate(services, user_id, &all_joined_rooms).await?;
-			}
+                full_user_deactivate(user_id, &all_joined_rooms).await?;
+            }
 
-			return Err!(Request(Forbidden("This room is banned on this homeserver.")));
-		}
-	} else if let Some(server_name) = server_name {
-		if services
-			.config
-			.forbidden_remote_server_names
-			.is_match(server_name.host())
-		{
-			warn!(
-				"User {user_id} who is not an admin tried joining a room which has the server \
+            return Err(MatrixError::forbidden("This room is banned on this homeserver.").into());
+        }
+    } else if let Some(server_name) = server_name {
+        if conf.forbidden_remote_server_names
+            .is_match(server_name.host())
+        {
+            warn!(
+                "User {user_id} who is not an admin tried joining a room which has the server \
 				 name {server_name} that is globally forbidden. Rejecting.",
-			);
+            );
 
-			if services.server.config.auto_deactivate_banned_room_attempts {
-				warn!(
-					"Automatically deactivating user {user_id} due to attempted banned room join"
-				);
+            if conf.auto_deactivate_banned_room_attempts {
+                warn!("Automatically deactivating user {user_id} due to attempted banned room join");
+                if conf.admin_room_notices {
+                    crate::admin::send_message(RoomMessageEventContent::text_plain(format!(
+                        "Automatically deactivating user {user_id} due to attempted banned \
+							 room join from IP {client_ip}"
+                    )))
+                    .ok();
+                }
 
-				if services.server.config.admin_room_notices {
-					services
-						.admin
-						.send_message(RoomMessageEventContent::text_plain(format!(
-							"Automatically deactivating user {user_id} due to attempted banned \
-							 room join from IP {client_ip}"
-						)))
-						.await
-						.ok();
-				}
+                let all_joined_rooms = crate::user::joined_rooms(user_id)?;
+                full_user_deactivate(user_id, &all_joined_rooms).await?;
+            }
 
-				let all_joined_rooms: Vec<OwnedRoomId> = services
-					.rooms
-					.state_cache
-					.rooms_joined(user_id)
-					.map(Into::into)
-					.collect()
-					.await;
-
-				full_user_deactivate(services, user_id, &all_joined_rooms).await?;
-			}
-
-			return Err!(Request(Forbidden("This remote server is banned on this homeserver.")));
-		}
-	}
-=======
-      // TODO: NOW
-      return Ok(());
-    // if services.users.is_admin(user_id).await {
-	// 	return Ok(());
-	// }
-
-	// if let Some(room_id) = room_id {
-	// 	if services.rooms.metadata.is_banned(room_id).await
-	// 		|| services
-	// 			.config
-	// 			.forbidden_remote_server_names
-	// 			.is_match(room_id.server_name().unwrap().host())
-	// 	{
-	// 		warn!(
-	// 			"User {user_id} who is not an admin attempted to send an invite for or \
-	// 			 attempted to join a banned room or banned room server name: {room_id}"
-	// 		);
-
-	// 		if services.server.config.auto_deactivate_banned_room_attempts {
-	// 			warn!(
-	// 				"Automatically deactivating user {user_id} due to attempted banned room join"
-	// 			);
-
-	// 			if services.server.config.admin_room_notices {
-	// 				services
-	// 					.admin
-	// 					.send_message(RoomMessageEventContent::text_plain(format!(
-	// 						"Automatically deactivating user {user_id} due to attempted banned \
-	// 						 room join from IP {client_ip}"
-	// 					)))
-	// 					.await
-	// 					.ok();
-	// 			}
-
-	// 			let all_joined_rooms: Vec<OwnedRoomId> = services
-	// 				.rooms
-	// 				.state_cache
-	// 				.rooms_joined(user_id)
-	// 				.map(Into::into)
-	// 				.collect()
-	// 				.await;
-
-	// 			full_user_deactivate(services, user_id, &all_joined_rooms).await?;
-	// 		}
-
-	// 		return Err!(Request(Forbidden("This room is banned on this homeserver.")));
-	// 	}
-	// } else if let Some(server_name) = server_name {
-	// 	if services
-	// 		.config
-	// 		.forbidden_remote_server_names
-	// 		.is_match(server_name.host())
-	// 	{
-	// 		warn!(
-	// 			"User {user_id} who is not an admin tried joining a room which has the server \
-	// 			 name {server_name} that is globally forbidden. Rejecting.",
-	// 		);
-
-	// 		if services.server.config.auto_deactivate_banned_room_attempts {
-	// 			warn!(
-	// 				"Automatically deactivating user {user_id} due to attempted banned room join"
-	// 			);
-
-	// 			if services.server.config.admin_room_notices {
-	// 				services
-	// 					.admin
-	// 					.send_message(RoomMessageEventContent::text_plain(format!(
-	// 						"Automatically deactivating user {user_id} due to attempted banned \
-	// 						 room join from IP {client_ip}"
-	// 					)))
-	// 					.await
-	// 					.ok();
-	// 			}
-
-	// 			let all_joined_rooms: Vec<OwnedRoomId> = services
-	// 				.rooms
-	// 				.state_cache
-	// 				.rooms_joined(user_id)
-	// 				.map(Into::into)
-	// 				.collect()
-	// 				.await;
-
-	// 			full_user_deactivate(services, user_id, &all_joined_rooms).await?;
-	// 		}
-
-	// 		return Err!(Request(Forbidden("This remote server is banned on this homeserver.")));
-	// 	}
-	// }
->>>>>>> 7d083db8
+            return Err(MatrixError::forbidden("This remote server is banned on this homeserver.").into());
+        }
+    }
+    Ok(())
 }