use std::borrow::Borrow;
use std::collections::HashMap;
use std::iter::once;
use std::sync::Arc;

use salvo::http::StatusError;

use crate::core::UnixMillis;
use crate::core::events::StateEventType;
use crate::core::events::room::join_rule::JoinRule;
use crate::core::events::room::member::{MembershipState, RoomMemberEventContent};
use crate::core::federation::event::{EventReqArgs, EventResBody, event_request};
use crate::core::federation::knock::{
    MakeKnockReqArgs, MakeKnockResBody, SendKnockReqArgs, SendKnockReqBody, SendKnockResBody, send_knock_request,
};
use crate::core::identifiers::*;
use crate::core::serde::{CanonicalJsonObject, CanonicalJsonValue, to_canonical_value};
use crate::data::room::NewDbEvent;
use crate::event::{PduBuilder, PduEvent, ensure_event_sn, gen_event_id, handler};
use crate::room::state::{CompressedEvent, DeltaInfo};
use crate::room::{self, state, timeline};
use crate::{
<<<<<<< HEAD
    AppError, AppResult, GetUrlOrigin, IsRemoteOrLocal, MatrixError, OptionalExtension, SnPduEvent,
    config,
=======
    AppError, AppResult, GetUrlOrigin, IsRemoteOrLocal, MatrixError, OptionalExtension, SnPduEvent, config, data,
>>>>>>> e5e313bb
};

pub async fn knock_room(
    sender_id: &UserId,
    room_id: &RoomId,
    reason: Option<String>,
    servers: &[OwnedServerName],
) -> AppResult<()> {
    if room::user::is_invited(sender_id, room_id)? {
        warn!("{sender_id} is already invited in {room_id} but attempted to knock");
        return Err(
            MatrixError::forbidden("You cannot knock on a room you are already invited/accepted to.", None).into(),
        );
    }

    if room::user::is_joined(sender_id, room_id)? {
        warn!("{sender_id} is already joined in {room_id} but attempted to knock");
        return Err(MatrixError::forbidden("You cannot knock on a room you are already joined in.", None).into());
    }

    if room::user::is_knocked(sender_id, room_id)? {
        warn!("{sender_id} is already knocked in {room_id}");
        return Ok(());
    }

    if let Ok(memeber) = room::get_member(room_id, sender_id) {
        if memeber.membership == MembershipState::Ban {
            warn!("{sender_id} is banned from {room_id} but attempted to knock");
            return Err(MatrixError::forbidden("You cannot knock on a room you are banned from.", None).into());
        }
    }

    if room::is_server_joined(config::server_name(), room_id).unwrap_or(false) {
        use RoomVersionId::*;
        info!("We can knock locally");
        let room_version_id = room::get_version(room_id)?;
        if matches!(room_version_id, V1 | V2 | V3 | V4 | V5 | V6) {
            return Err(MatrixError::forbidden("This room version does not support knocking.", None).into());
        }

        let join_rule = room::get_join_rule(room_id)?;
        if !matches!(
            join_rule,
            JoinRule::Invite | JoinRule::Knock | JoinRule::KnockRestricted(..)
        ) {
            return Err(MatrixError::forbidden("This room does not support knocking.", None).into());
        }

        let content = RoomMemberEventContent {
            display_name: crate::data::user::display_name(sender_id).ok().flatten(),
            avatar_url: crate::data::user::avatar_url(sender_id).ok().flatten(),
            blurhash: crate::data::user::blurhash(sender_id).ok().flatten(),
            reason: reason.clone(),
            ..RoomMemberEventContent::new(MembershipState::Knock)
        };

        // Try normal knock first
        match timeline::build_and_append_pdu(
            PduBuilder::state(sender_id.to_string(), &content),
            sender_id,
            room_id,
            &room::lock_state(&room_id).await,
        ) {
            Ok(_) => {
                return Ok(());
            }
            Err(e) => {
                tracing::error!("Failed to knock room {room_id} with conflict error: {e}");
                if servers.is_empty() || servers.iter().all(|s| s.is_local()) {
                    return Err(e);
                }
            }
        }
    }
    info!("Knocking {room_id} over federation.");

    let (make_knock_response, remote_server) = make_knock_request(sender_id, room_id, servers).await?;

    info!("make_knock finished");

    let room_version_id = make_knock_response.room_version;

    if !config::supports_room_version(&room_version_id) {
        return Err(StatusError::internal_server_error()
            .brief("Remote room version {room_version_id} is not supported by palpo")
            .into());
    }
    crate::room::ensure_room(room_id, &room_version_id)?;

    let mut knock_event_stub: CanonicalJsonObject =
        serde_json::from_str(make_knock_response.event.get()).map_err(|e| {
            StatusError::internal_server_error()
                .brief(format!("Invalid make_knock event json received from server: {e:?}"))
        })?;

    knock_event_stub.insert(
        "origin".to_owned(),
        CanonicalJsonValue::String(config::server_name().as_str().to_owned()),
    );
    knock_event_stub.insert(
        "origin_server_ts".to_owned(),
        CanonicalJsonValue::Integer(UnixMillis::now().get() as i64),
    );
    knock_event_stub.insert(
        "content".to_owned(),
        to_canonical_value(RoomMemberEventContent {
            display_name: crate::data::user::display_name(sender_id).ok().flatten(),
            avatar_url: crate::data::user::avatar_url(sender_id).ok().flatten(),
            blurhash: crate::data::user::blurhash(sender_id).ok().flatten(),
            reason,
            ..RoomMemberEventContent::new(MembershipState::Knock)
        })
        .expect("event is valid, we just created it"),
    );

    // In order to create a compatible ref hash (EventID) the `hashes` field needs
    // to be present
    crate::server_key::hash_and_sign_event(&mut knock_event_stub, &room_version_id)?;

    // Generate event id
    let event_id = gen_event_id(&knock_event_stub, &room_version_id)?;

    // Add event_id
    knock_event_stub.insert(
        "event_id".to_owned(),
        CanonicalJsonValue::String(event_id.clone().into()),
    );

    // It has enough fields to be called a proper event now
    let knock_event = knock_event_stub;

    info!("Asking {remote_server} for send_knock in room {room_id}");
    let send_knock_request = send_knock_request(
        &remote_server.origin().await,
        SendKnockReqArgs {
            room_id: room_id.to_owned(),
            event_id: event_id.to_owned(),
        },
        SendKnockReqBody::new(crate::sending::convert_to_outgoing_federation_event(
            knock_event.clone(),
        )),
    )?
    .into_inner();

    let send_knock_body = crate::sending::send_federation_request(&remote_server, send_knock_request)
        .await?
        .json::<SendKnockResBody>()
        .await?;

    info!("send_knock finished");

    info!("parsing knock event");
    let parsed_knock_pdu = PduEvent::from_canonical_object(&event_id, knock_event.clone())
        .map_err(|e| StatusError::internal_server_error().brief(format!("Invalid knock event PDU: {e:?}")))?;

    info!("going through send_knock response knock state events");

    // TODO: how to handle this? snpase save this state to unsigned field.
    let knock_state = send_knock_body
        .knock_room_state
        .iter()
        .map(|event| serde_json::from_str::<CanonicalJsonObject>(event.clone().into_inner().get()))
        .filter_map(Result::ok);

    let mut state_map = HashMap::new();

    for value in knock_state {
        let Some(state_key) = value.get("state_key") else {
            warn!("send_knock stripped state event missing state_key: {value:?}");
            continue;
        };
        let Some(event_type) = value.get("type") else {
            warn!("send_knock stripped state event missing event type: {value:?}");
            continue;
        };

        let Ok(_state_key) = serde_json::from_value::<String>(state_key.clone().into()) else {
            warn!("send_knock stripped state event has invalid state_key: {value:?}");
            continue;
        };
        let Ok(_event_type) = serde_json::from_value::<StateEventType>(event_type.clone().into()) else {
            warn!("send_knock stripped state event has invalid event type: {value:?}");
            continue;
        };

        let pdu = if let Some(pdu) = timeline::get_pdu(&event_id).optional()? {
            pdu
        } else {
            let request = event_request(&remote_server.origin().await, EventReqArgs::new(&event_id))?.into_inner();
            let res_body = crate::sending::send_federation_request(&remote_server, request)
                .await?
                .json::<EventResBody>()
                .await?;
            let _ = handler::process_incoming_pdu(
                &remote_server,
                &event_id,
                &room_id,
                &room_version_id,
                serde_json::from_str(res_body.pdu.get())?,
                true,
            )
            .await;
            timeline::get_pdu(&event_id)?
        };

        if let Some(state_key) = &pdu.state_key {
            let state_key_id = state::ensure_field_id(&pdu.event_ty.to_string().into(), state_key)?;
            state_map.insert(state_key_id, (pdu.event_id.clone(), pdu.event_sn));
        }
    }

    info!("Appending room knock event locally");
    let event_id = parsed_knock_pdu.event_id.clone();
    let (event_sn, event_guard) = ensure_event_sn(room_id, &event_id)?;
    NewDbEvent {
        id: event_id.to_owned(),
        sn: event_sn,
        ty: MembershipState::Knock.to_string(),
        room_id: room_id.to_owned(),
        unrecognized_keys: None,
        depth: parsed_knock_pdu.depth as i64,
        topological_ordering: parsed_knock_pdu.depth as i64,
        stream_ordering: 0,
        origin_server_ts: UnixMillis::now(),
        received_at: None,
        sender_id: Some(sender_id.to_owned()),
        contains_url: false,
        worker_id: None,
        state_key: Some(sender_id.to_string()),
        is_outlier: true,
        soft_failed: false,
        rejection_reason: None,
    }
    .save()?;
    let knock_pdu = SnPduEvent::new(parsed_knock_pdu, event_sn);
    timeline::append_pdu(
        &knock_pdu,
        knock_event,
        once(event_id.borrow()),
        &room::lock_state(&room_id).await,
    )?;

    info!("Compressing state from send_knock");
    let compressed = state_map
        .into_iter()
        .map(|(k, (_event_id, event_sn))| Ok(CompressedEvent::new(k, event_sn)))
        .collect::<AppResult<_>>()?;

    debug!("Saving compressed state");
    let DeltaInfo {
        frame_id,
        appended,
        disposed,
    } = state::save_state(room_id, Arc::new(compressed))?;

    debug!("Forcing state for new room");
    state::force_state(room_id, frame_id, appended, disposed)?;

    let frame_id = state::append_to_state(&knock_pdu)?;

    info!("Updating membership locally to knock state with provided stripped state events");
    crate::membership::update_membership(
        &event_id,
        knock_pdu.event_sn,
        room_id,
        sender_id,
        MembershipState::Knock,
        sender_id,
        Some(send_knock_body.knock_room_state),
    )?;

    info!("Setting final room state for new room");
    // We set the room state after inserting the pdu, so that we never have a moment
    // in time where events in the current room state do not exist
    let _ = state::set_room_state(room_id, frame_id);

    drop(event_guard);
    Ok(())
}

async fn make_knock_request(
    sender_id: &UserId,
    room_id: &RoomId,
    servers: &[OwnedServerName],
) -> AppResult<(MakeKnockResBody, OwnedServerName)> {
    let mut make_knock_response_and_server = Err(AppError::HttpStatus(
        StatusError::internal_server_error().brief("No server available to assist in knocking."),
    ));

    let mut make_knock_counter: usize = 0;

    for remote_server in servers {
        if remote_server.is_local() {
            continue;
        }

        info!("Asking {remote_server} for make_knock ({make_knock_counter})");

        let request = crate::core::federation::knock::make_knock_request(
            &remote_server.origin().await,
            MakeKnockReqArgs {
                room_id: room_id.to_owned(),
                user_id: sender_id.to_owned(),
                ver: config::supported_room_versions(),
            },
        )?
        .into_inner();

        let make_knock_response = crate::sending::send_federation_request(remote_server, request)
            .await?
            .json::<MakeKnockResBody>()
            .await
            .map_err(Into::into);

        trace!("make_knock response: {make_knock_response:?}");
        make_knock_counter = make_knock_counter.saturating_add(1);

        make_knock_response_and_server = make_knock_response.map(|r| (r, remote_server.clone()));

        if make_knock_response_and_server.is_ok() {
            break;
        }

        if make_knock_counter > 40 {
            warn!(
                "50 servers failed to provide valid make_knock response, assuming no server can \
				 assist in knocking."
            );
            make_knock_response_and_server = Err(StatusError::internal_server_error()
                .brief("No server available to assist in knocking.")
                .into());

            return make_knock_response_and_server;
        }
    }

    make_knock_response_and_server
}<|MERGE_RESOLUTION|>--- conflicted
+++ resolved
@@ -20,12 +20,7 @@
 use crate::room::state::{CompressedEvent, DeltaInfo};
 use crate::room::{self, state, timeline};
 use crate::{
-<<<<<<< HEAD
-    AppError, AppResult, GetUrlOrigin, IsRemoteOrLocal, MatrixError, OptionalExtension, SnPduEvent,
-    config,
-=======
-    AppError, AppResult, GetUrlOrigin, IsRemoteOrLocal, MatrixError, OptionalExtension, SnPduEvent, config, data,
->>>>>>> e5e313bb
+    AppError, AppResult, GetUrlOrigin, IsRemoteOrLocal, MatrixError, OptionalExtension, SnPduEvent, config,
 };
 
 pub async fn knock_room(
