--- conflicted
+++ resolved
@@ -777,17 +777,10 @@
 
         // check if user specified valid IP CIDR ranges on startup
         for cidr in &self.ip_range_denylist {
-<<<<<<< HEAD
             if let Err(_e) = ipaddress::IPAddress::parse(cidr) {
                 return Err(AppError::internal(
                     "Parsing specified IP CIDR range from string failed: {e}.",
                 ));
-=======
-            if let Err(e) = ipaddress::IPAddress::parse(cidr) {
-                return Err(AppError::internal(format!(
-                    "parsing specified IP CIDR range from string failed: {e}"
-                )));
->>>>>>> e5e313bb
             }
         }
 
