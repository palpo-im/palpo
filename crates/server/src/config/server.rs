--- conflicted
+++ resolved
@@ -7,14 +7,9 @@
 use serde::de::IgnoredAny;
 
 use super::{
-<<<<<<< HEAD
-    AdminConfig, BlurhashConfig, CompressionConfig, DbConfig, FederationConfig, JwtConfig, LoggerConfig, MediaConfig,
-    OidcConfig, PresenceConfig, ProxyConfig, ReadReceiptConfig, TurnConfig, TypingConfig, UrlPreviewConfig,
-=======
     AdminConfig, BlurhashConfig, CompressionConfig, DbConfig, FederationConfig, JwtConfig,
-    LoggerConfig, MediaConfig, PresenceConfig, ProxyConfig, ReadReceiptConfig, TurnConfig,
+    LoggerConfig, MediaConfig, OidcConfig, PresenceConfig, ProxyConfig, ReadReceiptConfig, TurnConfig,
     TypingConfig, UrlPreviewConfig,
->>>>>>> b2fe2edc
 };
 use crate::core::serde::{default_false, default_true};
 use crate::core::{OwnedRoomOrAliasId, OwnedServerName, RoomVersionId};
@@ -756,7 +751,6 @@
         }
     }
 
-<<<<<<< HEAD
     pub fn enabled_oidc(&self) -> Option<&OidcConfig> {
         if self.oidc.enable {
             Some(&self.oidc)
@@ -765,16 +759,6 @@
         }
     }
 
-    pub fn enabled_tls(&self) -> Option<&TlsConfig> {
-        if let Some(tls) = self.tls.as_ref() {
-            if tls.enable { Some(tls) } else { None }
-        } else {
-            None
-        }
-    }
-
-=======
->>>>>>> b2fe2edc
     pub fn enabled_turn(&self) -> Option<&TurnConfig> {
         if let Some(turn) = self.turn.as_ref() {
             if turn.enable { Some(turn) } else { None }
