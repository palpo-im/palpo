--- conflicted
+++ resolved
@@ -53,11 +53,7 @@
     -C "$COMPLEMENT_SRC" \
     COMPLEMENT_ALWAYS_PRINT_SERVER_LOGS=1 \
     COMPLEMENT_BASE_IMAGE="$TEST_IMAGE" \
-<<<<<<< HEAD
-    go test -tags="palpo_blacklist" "$SKIPPED_COMPLEMENT_TESTS" -timeout 2h -run "TestFederationRoomsInvite" -json "${test_packages[@]}"| tee "$LOG_FILE.jsonl"
-=======
     go test -tags="palpo_blacklist" "$SKIPPED_COMPLEMENT_TESTS" -timeout 2h -run "TestFederationRoomsInvite/Parallel/Invited_user_can_reject_invite_over_federation_for_empty_room" -json "${test_packages[@]}"| tee "$LOG_FILE.jsonl"
->>>>>>> 6cbdea79
 set -o pipefail
 
 # Post-process the results into an easy-to-compare format
