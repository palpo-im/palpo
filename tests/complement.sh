--- conflicted
+++ resolved
@@ -40,11 +40,7 @@
     -C "$COMPLEMENT_SRC" \
     COMPLEMENT_ALWAYS_PRINT_SERVER_LOGS=1 \
     COMPLEMENT_BASE_IMAGE="$TEST_IMAGE" \
-<<<<<<< HEAD
-    go test -tags="palpo_blacklist" "$SKIPPED_COMPLEMENT_TESTS" -timeout 1h -json ./tests| tee "$LOG_FILE.jsonl"
-=======
     go test -tags="palpo_blacklist" "$SKIPPED_COMPLEMENT_TESTS" -timeout 1h -json ./tests/csapi| tee "$LOG_FILE.jsonl"
->>>>>>> 82ba2eaa
 set -o pipefail
 
 # Post-process the results into an easy-to-compare format
